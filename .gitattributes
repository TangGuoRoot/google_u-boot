--- conflicted
+++ resolved
@@ -2,10 +2,6 @@
 * text eol=lf
 # Denote all files that are truly binary and should not be modified
 *.bmp binary
-<<<<<<< HEAD
 *.elf binary
 *.ttf binary
-=======
-*.ttf binary
-*.gz binary
->>>>>>> e4b6ebd3
+*.gz binary