menu "ARM architecture"
	depends on ARM

config SYS_ARCH
	default "arm"

config ARM64
	bool
	select PHYS_64BIT
	select SYS_CACHE_SHIFT_6

if ARM64
config POSITION_INDEPENDENT
	bool "Generate position-independent pre-relocation code"
	help
	  U-Boot expects to be linked to a specific hard-coded address, and to
	  be loaded to and run from that address. This option lifts that
	  restriction, thus allowing the code to be loaded to and executed from
	  almost any 4K aligned address. This logic relies on the relocation
	  information that is embedded in the binary to support U-Boot
	  relocating itself to the top-of-RAM later during execution.

config INIT_SP_RELATIVE
	bool "Specify the early stack pointer relative to the .bss section"
	default n if ARCH_QEMU
	default y if POSITION_INDEPENDENT
	help
	  U-Boot typically uses a hard-coded value for the stack pointer
	  before relocation. Enable this option to instead calculate the
	  initial SP at run-time. This is useful to avoid hard-coding addresses
	  into U-Boot, so that it can be loaded and executed at arbitrary
	  addresses and thus avoid using arbitrary addresses at runtime.

	  If this option is enabled, the early stack pointer is set to
	  &_bss_start with a offset value added. The offset is specified by
	  SYS_INIT_SP_BSS_OFFSET.

config SYS_INIT_SP_BSS_OFFSET
	int "Early stack offset from the .bss base address"
	depends on INIT_SP_RELATIVE
	default 524288
	help
	  This option's value is the offset added to &_bss_start in order to
	  calculate the stack pointer. This offset should be large enough so
	  that the early malloc region, global data (gd), and early stack usage
	  do not overlap any appended DTB.

config LINUX_KERNEL_IMAGE_HEADER
	bool
	help
	  Place a Linux kernel image header at the start of the U-Boot binary.
	  The format of the header is described in the Linux kernel source at
	  Documentation/arm64/booting.txt. This feature is useful since the
	  image header reports the amount of memory (BSS and similar) that
	  U-Boot needs to use, but which isn't part of the binary.

if LINUX_KERNEL_IMAGE_HEADER
config LNX_KRNL_IMG_TEXT_OFFSET_BASE
	hex
	help
	  The value subtracted from CONFIG_SYS_TEXT_BASE to calculate the
	  TEXT_OFFSET value written to the Linux kernel image header.
endif
endif

config GIC_V3_ITS
	bool "ARM GICV3 ITS"
	select REGMAP
	select SYSCON
	help
	  ARM GICV3 Interrupt translation service (ITS).
	  Basic support for programming locality specific peripheral
	  interrupts (LPI) configuration tables and enable LPI tables.
	  LPI configuration table can be used by u-boot or Linux.
	  ARM GICV3 has limitation, once the LPI table is enabled, LPI
	  configuration table can not be re-programmed, unless GICV3 reset.

config STATIC_RELA
<<<<<<< HEAD
	bool "Static RELA"
	default y if ARM64 && !POSITION_INDEPENDENT
=======
	bool
	default y if ARM64
>>>>>>> c4fddedc

config DMA_ADDR_T_64BIT
	bool
	default y if ARM64

config HAS_VBAR
	bool

config HAS_THUMB2
	bool

# Used for compatibility with asm files copied from the kernel
config ARM_ASM_UNIFIED
	bool
	default y

# Used for compatibility with asm files copied from the kernel
config THUMB2_KERNEL
	bool

config SYS_ICACHE_OFF
	bool "Do not enable icache"
	default n
	help
	  Do not enable instruction cache in U-Boot.

config SPL_SYS_ICACHE_OFF
	bool "Do not enable icache in SPL"
	depends on SPL
	default SYS_ICACHE_OFF
	help
	  Do not enable instruction cache in SPL.

config SYS_DCACHE_OFF
	bool "Do not enable dcache"
	default n
	help
	  Do not enable data cache in U-Boot.

config SPL_SYS_DCACHE_OFF
	bool "Do not enable dcache in SPL"
	depends on SPL
	default SYS_DCACHE_OFF
	help
	  Do not enable data cache in SPL.

config SYS_ARM_CACHE_CP15
	bool "CP15 based cache enabling support"
	help
	  Select this if your processor suports enabling caches by using
	  CP15 registers.

config SYS_ARM_MMU
	bool "MMU-based Paged Memory Management Support"
	select SYS_ARM_CACHE_CP15
	help
	  Select if you want MMU-based virtualised addressing space
	  support via paged memory management.

config SYS_ARM_MPU
	bool 'Use the ARM v7 PMSA Compliant MPU'
	help
	  Some ARM systems without an MMU have instead a Memory Protection
	  Unit (MPU) that defines the type and permissions for regions of
	  memory.
	  If your CPU has an MPU then you should choose 'y' here unless you
	  know that you do not want to use the MPU.

# If set, the workarounds for these ARM errata are applied early during U-Boot
# startup. Note that in general these options force the workarounds to be
# applied; no CPU-type/version detection exists, unlike the similar options in
# the Linux kernel. Do not set these options unless they apply!  Also note that
# the following can be machine-specific errata. These do have ability to
# provide rudimentary version and machine-specific checks, but expect no
# product checks:
# CONFIG_ARM_ERRATA_430973
# CONFIG_ARM_ERRATA_454179
# CONFIG_ARM_ERRATA_621766
# CONFIG_ARM_ERRATA_798870
# CONFIG_ARM_ERRATA_801819
# CONFIG_ARM_CORTEX_A8_CVE_2017_5715
# CONFIG_ARM_CORTEX_A15_CVE_2017_5715

config ARM_ERRATA_430973
	bool

config ARM_ERRATA_454179
	bool

config ARM_ERRATA_621766
	bool

config ARM_ERRATA_716044
	bool

config ARM_ERRATA_725233
	bool

config ARM_ERRATA_742230
	bool

config ARM_ERRATA_743622
	bool

config ARM_ERRATA_751472
	bool

config ARM_ERRATA_761320
	bool

config ARM_ERRATA_773022
	bool

config ARM_ERRATA_774769
	bool

config ARM_ERRATA_794072
	bool

config ARM_ERRATA_798870
	bool

config ARM_ERRATA_801819
	bool

config ARM_ERRATA_826974
	bool

config ARM_ERRATA_828024
	bool

config ARM_ERRATA_829520
	bool

config ARM_ERRATA_833069
	bool

config ARM_ERRATA_833471
	bool

config ARM_ERRATA_845369
	bool

config ARM_ERRATA_852421
	bool

config ARM_ERRATA_852423
	bool

config ARM_ERRATA_855873
	bool

config ARM_CORTEX_A8_CVE_2017_5715
	bool

config ARM_CORTEX_A15_CVE_2017_5715
	bool

config CPU_ARM720T
	bool
	select SYS_CACHE_SHIFT_5
	imply SYS_ARM_MMU

config CPU_ARM920T
	bool
	select SYS_CACHE_SHIFT_5
	imply SYS_ARM_MMU

config CPU_ARM926EJS
	bool
	select SYS_CACHE_SHIFT_5
	imply SYS_ARM_MMU

config CPU_ARM946ES
	bool
	select SYS_CACHE_SHIFT_5
	imply SYS_ARM_MMU

config CPU_ARM1136
	bool
	select SYS_CACHE_SHIFT_5
	imply SYS_ARM_MMU

config CPU_ARM1176
	bool
	select HAS_VBAR
	select SYS_CACHE_SHIFT_5
	imply SYS_ARM_MMU

config CPU_V7A
	bool
	select HAS_THUMB2
	select HAS_VBAR
	select SYS_CACHE_SHIFT_6
	imply SYS_ARM_MMU

config CPU_V7M
	bool
	select HAS_THUMB2
	select SYS_ARM_MPU
	select SYS_CACHE_SHIFT_5
	select SYS_THUMB_BUILD
	select THUMB2_KERNEL

config CPU_V7R
	bool
	select HAS_THUMB2
	select SYS_ARM_CACHE_CP15
	select SYS_ARM_MPU
	select SYS_CACHE_SHIFT_6

config CPU_PXA
	bool
	select SYS_CACHE_SHIFT_5
	imply SYS_ARM_MMU

config CPU_SA1100
	bool
	select SYS_CACHE_SHIFT_5
	imply SYS_ARM_MMU

config SYS_CPU
	default "arm720t" if CPU_ARM720T
	default "arm920t" if CPU_ARM920T
	default "arm926ejs" if CPU_ARM926EJS
	default "arm946es" if CPU_ARM946ES
	default "arm1136" if CPU_ARM1136
	default "arm1176" if CPU_ARM1176
	default "armv7" if CPU_V7A
	default "armv7" if CPU_V7R
	default "armv7m" if CPU_V7M
	default "pxa" if CPU_PXA
	default "sa1100" if CPU_SA1100
	default "armv8" if ARM64

config SYS_ARM_ARCH
	int
	default 4 if CPU_ARM720T
	default 4 if CPU_ARM920T
	default 5 if CPU_ARM926EJS
	default 5 if CPU_ARM946ES
	default 6 if CPU_ARM1136
	default 6 if CPU_ARM1176
	default 7 if CPU_V7A
	default 7 if CPU_V7M
	default 7 if CPU_V7R
	default 5 if CPU_PXA
	default 4 if CPU_SA1100
	default 8 if ARM64

config SYS_CACHE_SHIFT_5
	bool

config SYS_CACHE_SHIFT_6
	bool

config SYS_CACHE_SHIFT_7
	bool

config SYS_CACHELINE_SIZE
	int
	default 128 if SYS_CACHE_SHIFT_7
	default 64 if SYS_CACHE_SHIFT_6
	default 32 if SYS_CACHE_SHIFT_5

choice
	prompt "Select the ARM data write cache policy"
	default SYS_ARM_CACHE_WRITETHROUGH if TARGET_BCMCYGNUS || \
					      TARGET_BCMNSP || CPU_PXA || RZA1
	default SYS_ARM_CACHE_WRITEBACK

config SYS_ARM_CACHE_WRITEBACK
	bool "Write-back (WB)"
	help
	  A write updates the cache only and marks the cache line as dirty.
	  External memory is updated only when the line is evicted or explicitly
	  cleaned.

config SYS_ARM_CACHE_WRITETHROUGH
	bool "Write-through (WT)"
	help
	  A write updates both the cache and the external memory system.
	  This does not mark the cache line as dirty.

config SYS_ARM_CACHE_WRITEALLOC
	bool "Write allocation (WA)"
	help
	  A cache line is allocated on a write miss. This means that executing a
	  store instruction on the processor might cause a burst read to occur.
	  There is a linefill to obtain the data for the cache line, before the
	  write is performed.
endchoice

config ARCH_CPU_INIT
	bool "Enable ARCH_CPU_INIT"
	help
	  Some architectures require a call to arch_cpu_init().
	  Say Y here to enable it

config SYS_ARCH_TIMER
	bool "ARM Generic Timer support"
	depends on CPU_V7A || ARM64
	default y if ARM64
	help
	  The ARM Generic Timer (aka arch-timer) provides an architected
	  interface to a timer source on an SoC.
	  It is mandatory for ARMv8 implementation and widely available
	  on ARMv7 systems.

config ARM_SMCCC
	bool "Support for ARM SMC Calling Convention (SMCCC)"
	depends on CPU_V7A || ARM64
	select ARM_PSCI_FW
	help
	  Say Y here if you want to enable ARM SMC Calling Convention.
	  This should be enabled if U-Boot needs to communicate with system
	  firmware (for example, PSCI) according to SMCCC.

config SEMIHOSTING
	bool "support boot from semihosting"
	help
	  In emulated environments, semihosting is a way for
	  the hosted environment to call out to the emulator to
	  retrieve files from the host machine.

config SYS_THUMB_BUILD
	bool "Build U-Boot using the Thumb instruction set"
	depends on !ARM64
	help
	   Use this flag to build U-Boot using the Thumb instruction set for
	   ARM architectures. Thumb instruction set provides better code
	   density. For ARM architectures that support Thumb2 this flag will
	   result in Thumb2 code generated by GCC.

config SPL_SYS_THUMB_BUILD
	bool "Build SPL using the Thumb instruction set"
	default y if SYS_THUMB_BUILD
	depends on !ARM64 && SPL
	help
	   Use this flag to build SPL using the Thumb instruction set for
	   ARM architectures. Thumb instruction set provides better code
	   density. For ARM architectures that support Thumb2 this flag will
	   result in Thumb2 code generated by GCC.

config TPL_SYS_THUMB_BUILD
	bool "Build TPL using the Thumb instruction set"
	default y if SYS_THUMB_BUILD
	depends on TPL && !ARM64
	help
	   Use this flag to build TPL using the Thumb instruction set for
	   ARM architectures. Thumb instruction set provides better code
	   density. For ARM architectures that support Thumb2 this flag will
	   result in Thumb2 code generated by GCC.


config SYS_L2CACHE_OFF
	bool "L2cache off"
	help
	  If SoC does not support L2CACHE or one does not want to enable
	  L2CACHE, choose this option.

config ENABLE_ARM_SOC_BOOT0_HOOK
	bool "prepare BOOT0 header"
	help
	  If the SoC's BOOT0 requires a header area filled with (magic)
	  values, then choose this option, and create a file included as
	  <asm/arch/boot0.h> which contains the required assembler code.

config ARM_CORTEX_CPU_IS_UP
	bool
	default n

config USE_ARCH_MEMCPY
	bool "Use an assembly optimized implementation of memcpy"
	default y
	depends on !ARM64
	help
	  Enable the generation of an optimized version of memcpy.
	  Such an implementation may be faster under some conditions
	  but may increase the binary size.

config SPL_USE_ARCH_MEMCPY
	bool "Use an assembly optimized implementation of memcpy for SPL"
	default y if USE_ARCH_MEMCPY
	depends on !ARM64 && SPL
	help
	  Enable the generation of an optimized version of memcpy.
	  Such an implementation may be faster under some conditions
	  but may increase the binary size.

config TPL_USE_ARCH_MEMCPY
	bool "Use an assembly optimized implementation of memcpy for TPL"
	default y if USE_ARCH_MEMCPY
	depends on !ARM64 && TPL
	help
	  Enable the generation of an optimized version of memcpy.
	  Such an implementation may be faster under some conditions
	  but may increase the binary size.

config USE_ARCH_MEMSET
	bool "Use an assembly optimized implementation of memset"
	default y
	depends on !ARM64
	help
	  Enable the generation of an optimized version of memset.
	  Such an implementation may be faster under some conditions
	  but may increase the binary size.

config SPL_USE_ARCH_MEMSET
	bool "Use an assembly optimized implementation of memset for SPL"
	default y if USE_ARCH_MEMSET
	depends on !ARM64 && SPL
	help
	  Enable the generation of an optimized version of memset.
	  Such an implementation may be faster under some conditions
	  but may increase the binary size.

config TPL_USE_ARCH_MEMSET
	bool "Use an assembly optimized implementation of memset for TPL"
	default y if USE_ARCH_MEMSET
	depends on !ARM64 && TPL
	help
	  Enable the generation of an optimized version of memset.
	  Such an implementation may be faster under some conditions
	  but may increase the binary size.

config ARM64_SUPPORT_AARCH32
	bool "ARM64 system support AArch32 execution state"
	depends on ARM64
	default y if !TARGET_THUNDERX_88XX
	help
	  This ARM64 system supports AArch32 execution state.

choice
	prompt "Target select"
	default TARGET_HIKEY

config ARCH_AT91
	bool "Atmel AT91"
	select SPL_BOARD_INIT if SPL && !TARGET_SMARTWEB
	select SPL_SEPARATE_BSS if SPL

config TARGET_EDB93XX
	bool "Support edb93xx"
	select CPU_ARM920T
	select PL010_SERIAL

config TARGET_ASPENITE
	bool "Support aspenite"
	select CPU_ARM926EJS

config TARGET_GPLUGD
	bool "Support gplugd"
	select CPU_ARM926EJS

config ARCH_DAVINCI
	bool "TI DaVinci"
	select CPU_ARM926EJS
	select SPL_DM_SPI if SPL
	imply CMD_SAVES
	help
	  Support for TI's DaVinci platform.

config ARCH_KIRKWOOD
	bool "Marvell Kirkwood"
	select ARCH_MISC_INIT
	select BOARD_EARLY_INIT_F
	select CPU_ARM926EJS

config ARCH_MVEBU
	bool "Marvell MVEBU family (Armada XP/375/38x/3700/7K/8K)"
	select DM
	select DM_ETH
	select DM_SERIAL
	select DM_SPI
	select DM_SPI_FLASH
	select SPL_DM_SPI if SPL
	select SPL_DM_SPI_FLASH if SPL
	select OF_CONTROL
	select OF_SEPARATE
	select SPI
	imply CMD_DM

config TARGET_APF27
	bool "Support apf27"
	select CPU_ARM926EJS
	select SUPPORT_SPL

config ARCH_ORION5X
	bool "Marvell Orion"
	select CPU_ARM926EJS

config TARGET_SPEAR300
	bool "Support spear300"
	select BOARD_EARLY_INIT_F
	select CPU_ARM926EJS
	select PL011_SERIAL
	imply CMD_SAVES

config TARGET_SPEAR310
	bool "Support spear310"
	select BOARD_EARLY_INIT_F
	select CPU_ARM926EJS
	select PL011_SERIAL
	imply CMD_SAVES

config TARGET_SPEAR320
	bool "Support spear320"
	select BOARD_EARLY_INIT_F
	select CPU_ARM926EJS
	select PL011_SERIAL
	imply CMD_SAVES

config TARGET_SPEAR600
	bool "Support spear600"
	select BOARD_EARLY_INIT_F
	select CPU_ARM926EJS
	select PL011_SERIAL
	imply CMD_SAVES

config TARGET_STV0991
	bool "Support stv0991"
	select CPU_V7A
	select DM
	select DM_SERIAL
	select DM_SPI
	select DM_SPI_FLASH
	select PL01X_SERIAL
	select SPI
	select SPI_FLASH
	imply CMD_DM

config TARGET_X600
	bool "Support x600"
	select BOARD_LATE_INIT
	select CPU_ARM926EJS
	select PL011_SERIAL
	select SUPPORT_SPL

config TARGET_FLEA3
	bool "Support flea3"
	select CPU_ARM1136

config TARGET_MX35PDK
	bool "Support mx35pdk"
	select BOARD_LATE_INIT
	select CPU_ARM1136

config ARCH_BCM283X
	bool "Broadcom BCM283X family"
	select DM
	select DM_GPIO
	select DM_SERIAL
	select OF_CONTROL
	select PL01X_SERIAL
	select SERIAL_SEARCH_ALL
	imply CMD_DM
	imply FAT_WRITE

config ARCH_BCM63158
	bool "Broadcom BCM63158 family"
	select DM
	select OF_CONTROL
	imply CMD_DM

config ARCH_BCM68360
	bool "Broadcom BCM68360 family"
	select DM
	select OF_CONTROL
	imply CMD_DM

config ARCH_BCM6858
	bool "Broadcom BCM6858 family"
	select DM
	select OF_CONTROL
	imply CMD_DM

config TARGET_VEXPRESS_CA15_TC2
	bool "Support vexpress_ca15_tc2"
	select CPU_V7A
	select CPU_V7_HAS_NONSEC
	select CPU_V7_HAS_VIRT
	select PL011_SERIAL

config ARCH_BCMSTB
	bool "Broadcom BCM7XXX family"
	select CPU_V7A
	select DM
	select OF_CONTROL
	select OF_PRIOR_STAGE
	imply CMD_DM
	help
	  This enables support for Broadcom ARM-based set-top box
	  chipsets, including the 7445 family of chips.

config TARGET_VEXPRESS_CA5X2
	bool "Support vexpress_ca5x2"
	select CPU_V7A
	select PL011_SERIAL

config TARGET_VEXPRESS_CA9X4
	bool "Support vexpress_ca9x4"
	select CPU_V7A
	select PL011_SERIAL

config TARGET_BCM23550_W1D
	bool "Support bcm23550_w1d"
	select CPU_V7A
	imply CRC32_VERIFY
	imply FAT_WRITE

config TARGET_BCM28155_AP
	bool "Support bcm28155_ap"
	select CPU_V7A
	imply CRC32_VERIFY
	imply FAT_WRITE

config TARGET_BCMCYGNUS
	bool "Support bcmcygnus"
	select CPU_V7A
	imply BCM_SF2_ETH
	imply BCM_SF2_ETH_GMAC
	imply CMD_HASH
	imply CRC32_VERIFY
	imply FAT_WRITE
	imply HASH_VERIFY
	imply NETDEVICES

config TARGET_BCMNSP
	bool "Support bcmnsp"
	select CPU_V7A

config TARGET_BCMNS2
	bool "Support Broadcom Northstar2"
	select ARM64
	help
	  Support for Broadcom Northstar 2 SoCs.  NS2 is a quad-core 64-bit
	  ARMv8 Cortex-A57 processors targeting a broad range of networking
	  applications.

config TARGET_BCMNS3
	bool "Support Broadcom NS3"
	select ARM64
	select BOARD_LATE_INIT
	help
	  Support for Broadcom Northstar 3 SoCs. NS3 is a octo-core 64-bit
	  ARMv8 Cortex-A72 processors targeting a broad range of networking
	  applications.

config ARCH_EXYNOS
	bool "Samsung EXYNOS"
	select DM
	select DM_GPIO
	select DM_I2C
	select DM_KEYBOARD
	select DM_SERIAL
	select DM_SPI
	select DM_SPI_FLASH
	select SPI
	imply SYS_THUMB_BUILD
	imply CMD_DM
	imply FAT_WRITE

config ARCH_S5PC1XX
	bool "Samsung S5PC1XX"
	select CPU_V7A
	select DM
	select DM_GPIO
	select DM_I2C
	select DM_SERIAL
	imply CMD_DM

config ARCH_HIGHBANK
	bool "Calxeda Highbank"
	select CPU_V7A
	select PL011_SERIAL

config ARCH_INTEGRATOR
	bool "ARM Ltd. Integrator family"
	select DM
	select DM_SERIAL
	select PL01X_SERIAL
	imply CMD_DM

config ARCH_IPQ40XX
	bool "Qualcomm IPQ40xx SoCs"
	select CPU_V7A
	select DM
	select DM_GPIO
	select DM_SERIAL
	select DM_RESET
	select MSM_SMEM
	select PINCTRL
	select CLK
	select SMEM
	select OF_CONTROL
	imply CMD_DM

config ARCH_KEYSTONE
	bool "TI Keystone"
	select CMD_POWEROFF
	select CPU_V7A
	select SUPPORT_SPL
	select SYS_ARCH_TIMER
	select SYS_THUMB_BUILD
	imply CMD_MTDPARTS
	imply CMD_SAVES
	imply FIT

config ARCH_K3
	bool "Texas Instruments' K3 Architecture"
	select SPL
	select SUPPORT_SPL
	select FIT

config ARCH_OMAP2PLUS
	bool "TI OMAP2+"
	select CPU_V7A
	select SPL_BOARD_INIT if SPL
	select SPL_STACK_R if SPL
	select SUPPORT_SPL
	imply FIT

config ARCH_MESON
	bool "Amlogic Meson"
	imply DISTRO_DEFAULTS
	imply DM_RNG
	help
	  Support for the Meson SoC family developed by Amlogic Inc.,
	  targeted at media players and tablet computers. We currently
	  support the S905 (GXBaby) 64-bit SoC.

config ARCH_MEDIATEK
	bool "MediaTek SoCs"
	select DM
	select OF_CONTROL
	select SPL_DM if SPL
	select SPL_LIBCOMMON_SUPPORT if SPL
	select SPL_LIBGENERIC_SUPPORT if SPL
	select SPL_OF_CONTROL if SPL
	select SUPPORT_SPL
	help
	  Support for the MediaTek SoCs family developed by MediaTek Inc.
	  Please refer to doc/README.mediatek for more information.

config ARCH_LPC32XX
	bool "NXP LPC32xx platform"
	select CPU_ARM926EJS
	select DM
	select DM_GPIO
	select DM_SERIAL
	select SPL_DM if SPL
	select SUPPORT_SPL
	imply CMD_DM

config ARCH_IMX8
	bool "NXP i.MX8 platform"
	select ARM64
	select DM
	select OF_CONTROL
	select ENABLE_ARM_SOC_BOOT0_HOOK

config ARCH_IMX8M
	bool "NXP i.MX8M platform"
	select ARM64
	select DM
	select SUPPORT_SPL
	imply CMD_DM

config ARCH_IMXRT
	bool "NXP i.MXRT platform"
	select CPU_V7M
	select DM
	select DM_SERIAL
	select SUPPORT_SPL
	imply CMD_DM

config ARCH_MX23
	bool "NXP i.MX23 family"
	select CPU_ARM926EJS
	select PL011_SERIAL
	select SUPPORT_SPL

config ARCH_MX25
	bool "NXP MX25"
	select CPU_ARM926EJS
	imply MXC_GPIO

config ARCH_MX28
	bool "NXP i.MX28 family"
	select CPU_ARM926EJS
	select PL011_SERIAL
	select SUPPORT_SPL

config ARCH_MX31
	bool "NXP i.MX31 family"
	select CPU_ARM1136

config ARCH_MX7ULP
	bool "NXP MX7ULP"
	select CPU_V7A
	select ROM_UNIFIED_SECTIONS
	imply MXC_GPIO
	imply SYS_THUMB_BUILD

config ARCH_MX7
	bool "Freescale MX7"
	select ARCH_MISC_INIT
	select CPU_V7A
	select SYS_FSL_HAS_SEC if IMX_HAB
	select SYS_FSL_SEC_COMPAT_4
	select SYS_FSL_SEC_LE
	imply BOARD_EARLY_INIT_F
	imply MXC_GPIO
	imply SYS_THUMB_BUILD

config ARCH_MX6
	bool "Freescale MX6"
	select CPU_V7A
	select SYS_FSL_HAS_SEC
	select SYS_FSL_SEC_COMPAT_4
	select SYS_FSL_SEC_LE
	imply MXC_GPIO
	imply SYS_THUMB_BUILD

if ARCH_MX6
config SPL_LDSCRIPT
	default "arch/arm/mach-omap2/u-boot-spl.lds"
endif

config ARCH_MX5
	bool "Freescale MX5"
	select BOARD_EARLY_INIT_F
	select CPU_V7A
	imply MXC_GPIO

config ARCH_NEXELL
	bool "Nexell S5P4418/S5P6818 SoC"
	select ENABLE_ARM_SOC_BOOT0_HOOK
	select DM

config ARCH_OWL
	bool "Actions Semi OWL SoCs"
	select DM
	select DM_ETH
	select DM_SERIAL
	select OWL_SERIAL
	select CLK
	select CLK_OWL
	select OF_CONTROL
	select SYS_RELOC_GD_ENV_ADDR
	imply CMD_DM

config ARCH_QEMU
	bool "QEMU Virtual Platform"
	select DM
	select DM_SERIAL
	select OF_CONTROL
	select PL01X_SERIAL
	imply CMD_DM
	imply DM_RNG
	imply DM_RTC
	imply RTC_PL031

config ARCH_RMOBILE
	bool "Renesas ARM SoCs"
	select DM
	select DM_SERIAL
	imply BOARD_EARLY_INIT_F
	imply CMD_DM
	imply FAT_WRITE
	imply SYS_THUMB_BUILD
	imply ARCH_MISC_INIT if DISPLAY_CPUINFO

config TARGET_S32V234EVB
	bool "Support s32v234evb"
	select ARM64
	select SYS_FSL_ERRATUM_ESDHC111

config ARCH_SNAPDRAGON
	bool "Qualcomm Snapdragon SoCs"
	select ARM64
	select DM
	select DM_GPIO
	select DM_SERIAL
	select MSM_SMEM
	select OF_CONTROL
	select OF_SEPARATE
	select SMEM
	select SPMI
	imply CMD_DM

config ARCH_SOCFPGA
	bool "Altera SOCFPGA family"
	select ARCH_EARLY_INIT_R
	select ARCH_MISC_INIT if !TARGET_SOCFPGA_ARRIA10
	select ARM64 if TARGET_SOCFPGA_STRATIX10 || TARGET_SOCFPGA_AGILEX
	select CPU_V7A if TARGET_SOCFPGA_GEN5 || TARGET_SOCFPGA_ARRIA10
	select DM
	select DM_SERIAL
	select ENABLE_ARM_SOC_BOOT0_HOOK if TARGET_SOCFPGA_GEN5 || TARGET_SOCFPGA_ARRIA10
	select OF_CONTROL
	select SPL_DM_RESET if DM_RESET
	select SPL_DM_SERIAL
	select SPL_LIBCOMMON_SUPPORT
	select SPL_LIBGENERIC_SUPPORT
	select SPL_NAND_SUPPORT if SPL_NAND_DENALI
	select SPL_OF_CONTROL
	select SPL_SEPARATE_BSS if TARGET_SOCFPGA_STRATIX10 || TARGET_SOCFPGA_AGILEX
	select SPL_SERIAL_SUPPORT
	select SPL_SYSRESET
	select SPL_WATCHDOG_SUPPORT
	select SUPPORT_SPL
	select SYS_NS16550
	select SYS_THUMB_BUILD if TARGET_SOCFPGA_GEN5 || TARGET_SOCFPGA_ARRIA10
	select SYSRESET
	select SYSRESET_SOCFPGA if TARGET_SOCFPGA_GEN5 || TARGET_SOCFPGA_ARRIA10
	select SYSRESET_SOCFPGA_SOC64 if TARGET_SOCFPGA_STRATIX10 || TARGET_SOCFPGA_AGILEX
	imply CMD_DM
	imply CMD_MTDPARTS
	imply CRC32_VERIFY
	imply DM_SPI
	imply DM_SPI_FLASH
	imply FAT_WRITE
	imply SPL
	imply SPL_DM
	imply SPL_DM_SPI
	imply SPL_DM_SPI_FLASH
	imply SPL_LIBDISK_SUPPORT
	imply SPL_MMC_SUPPORT
	imply SYS_MMCSD_RAW_MODE_U_BOOT_USE_PARTITION
	imply SYS_MMCSD_RAW_MODE_U_BOOT_USE_PARTITION_TYPE
	imply SPL_SPI_FLASH_SUPPORT
	imply SPL_SPI_SUPPORT
	imply L2X0_CACHE

config ARCH_SUNXI
	bool "Support sunxi (Allwinner) SoCs"
	select BINMAN
	select CMD_GPIO
	select CMD_MMC if MMC
	select CMD_USB if DISTRO_DEFAULTS
	select CLK
	select DM
	select DM_ETH
	select DM_GPIO
	select DM_KEYBOARD
	select DM_MMC if MMC
	select DM_SCSI if SCSI
	select DM_SERIAL
	select DM_USB if DISTRO_DEFAULTS
	select OF_BOARD_SETUP
	select OF_CONTROL
	select OF_SEPARATE
	select SPECIFY_CONSOLE_INDEX
	select SPL_STACK_R if SPL
	select SPL_SYS_MALLOC_SIMPLE if SPL
	select SPL_SYS_THUMB_BUILD if !ARM64
	select SUNXI_GPIO
	select SYS_NS16550
	select SYS_THUMB_BUILD if !ARM64
	select USB if DISTRO_DEFAULTS
	select USB_KEYBOARD if DISTRO_DEFAULTS
	select USB_STORAGE if DISTRO_DEFAULTS
	select SPL_USE_TINY_PRINTF
	select USE_PREBOOT
	select SYS_RELOC_GD_ENV_ADDR
	imply CMD_DM
	imply CMD_GPT
	imply CMD_UBI if MTD_RAW_NAND
	imply DISTRO_DEFAULTS
	imply FAT_WRITE
	imply FIT
	imply OF_LIBFDT_OVERLAY
	imply PRE_CONSOLE_BUFFER
	imply SPL_GPIO_SUPPORT
	imply SPL_LIBCOMMON_SUPPORT
	imply SPL_LIBGENERIC_SUPPORT
	imply SPL_MMC_SUPPORT if MMC
	imply SPL_POWER_SUPPORT
	imply SPL_SERIAL_SUPPORT
	imply USB_GADGET

config ARCH_U8500
	bool "ST-Ericsson U8500 Series"
	select CPU_V7A
	select DM
	select DM_GPIO
	select DM_MMC if MMC
	select DM_SERIAL
	select DM_USB if USB
	select OF_CONTROL
	select SYSRESET
	select TIMER
	imply ARM_PL180_MMCI
	imply DM_RTC
	imply NOMADIK_MTU_TIMER
	imply PL01X_SERIAL
	imply RTC_PL031
	imply SYSRESET_SYSCON

config ARCH_VERSAL
	bool "Support Xilinx Versal Platform"
	select ARM64
	select CLK
	select DM
	select DM_ETH if NET
	select DM_MMC if MMC
	select DM_SERIAL
	select OF_CONTROL
	imply BOARD_LATE_INIT
	imply ENV_VARS_UBOOT_RUNTIME_CONFIG

config ARCH_VF610
	bool "Freescale Vybrid"
	select CPU_V7A
	select SYS_FSL_ERRATUM_ESDHC111
	imply CMD_MTDPARTS
	imply MTD_RAW_NAND

config ARCH_ZYNQ
	bool "Xilinx Zynq based platform"
	select CLK
	select CLK_ZYNQ
	select CPU_V7A
	select DM
	select DM_ETH if NET
	select DM_MMC if MMC
	select DM_SERIAL
	select DM_SPI
	select DM_SPI_FLASH
	select DM_USB if USB
	select OF_CONTROL
	select SPI
	select SPL_BOARD_INIT if SPL
	select SPL_CLK if SPL
	select SPL_DM if SPL
	select SPL_DM_SPI if SPL
	select SPL_DM_SPI_FLASH if SPL
	select SPL_OF_CONTROL if SPL
	select SPL_SEPARATE_BSS if SPL
	select SUPPORT_SPL
	imply ARCH_EARLY_INIT_R
	imply BOARD_LATE_INIT
	imply CMD_CLK
	imply CMD_DM
	imply CMD_SPL
	imply ENV_VARS_UBOOT_RUNTIME_CONFIG
	imply FAT_WRITE

config ARCH_ZYNQMP_R5
	bool "Xilinx ZynqMP R5 based platform"
	select CLK
	select CPU_V7R
	select DM
	select DM_ETH if NET
	select DM_MMC if MMC
	select DM_SERIAL
	select OF_CONTROL
	imply CMD_DM
	imply DM_USB_GADGET

config ARCH_ZYNQMP
	bool "Xilinx ZynqMP based platform"
	select ARM64
	select CLK
	select DM
	select DM_ETH if NET
	select DM_MAILBOX
	select DM_MMC if MMC
	select DM_SERIAL
	select DM_SPI if SPI
	select DM_SPI_FLASH if DM_SPI
	select DM_USB if USB
	select FIRMWARE
	select OF_CONTROL
	select SPL_BOARD_INIT if SPL
	select SPL_CLK if SPL
	select SPL_DM if SPL
	select SPL_DM_SPI if SPI && SPL_DM
	select SPL_DM_SPI_FLASH if SPL_DM_SPI
	select SPL_DM_MAILBOX if SPL
	select SPL_FIRMWARE if SPL
	select SPL_SEPARATE_BSS if SPL
	select SUPPORT_SPL
	select ZYNQMP_IPI
	imply BOARD_LATE_INIT
	imply CMD_DM
	imply ENV_VARS_UBOOT_RUNTIME_CONFIG
	imply FAT_WRITE
	imply MP
	imply DM_USB_GADGET

config ARCH_TEGRA
	bool "NVIDIA Tegra"
	imply DISTRO_DEFAULTS
	imply FAT_WRITE

config TARGET_VEXPRESS64_AEMV8A
	bool "Support vexpress_aemv8a"
	select ARM64
	select PL01X_SERIAL

config TARGET_VEXPRESS64_BASE_FVP
	bool "Support Versatile Express ARMv8a FVP BASE model"
	select ARM64
	select PL01X_SERIAL
	select SEMIHOSTING

config TARGET_VEXPRESS64_JUNO
	bool "Support Versatile Express Juno Development Platform"
	select ARM64
	select PL01X_SERIAL
	select DM
	select OF_CONTROL
	select OF_BOARD
	select CLK
	select DM_SERIAL
	select ARM_PSCI_FW
	select PSCI_RESET
	select DM_ETH
	select BLK
	select USB
	select DM_USB

config TARGET_TOTAL_COMPUTE
	bool "Support Total Compute Platform"
	select ARM64
	select PL01X_SERIAL
	select DM
	select DM_SERIAL
	select DM_MMC
	select DM_GPIO

config TARGET_LS2080A_EMU
	bool "Support ls2080a_emu"
	select ARCH_LS2080A
	select ARM64
	select ARMV8_MULTIENTRY
	select FSL_DDR_SYNC_REFRESH
	help
	  Support for Freescale LS2080A_EMU platform.
	  The LS2080A Development System (EMULATOR) is a pre-silicon
	  development platform that supports the QorIQ LS2080A
	  Layerscape Architecture processor.

config TARGET_LS2080A_SIMU
	bool "Support ls2080a_simu"
	select ARCH_LS2080A
	select ARM64
	select ARMV8_MULTIENTRY
	select BOARD_LATE_INIT
	help
	  Support for Freescale LS2080A_SIMU platform.
	  The LS2080A Development System (QDS) is a pre silicon
	  development platform that supports the QorIQ LS2080A
	  Layerscape Architecture processor.

config TARGET_LS1088AQDS
	bool "Support ls1088aqds"
	select ARCH_LS1088A
	select ARM64
	select ARMV8_MULTIENTRY
	select ARCH_SUPPORT_TFABOOT
	select BOARD_LATE_INIT
	select SUPPORT_SPL
	select FSL_DDR_INTERACTIVE if !SD_BOOT
	help
	  Support for NXP LS1088AQDS platform.
	  The LS1088A Development System (QDS) is a high-performance
	  development platform that supports the QorIQ LS1088A
	  Layerscape Architecture processor.

config TARGET_LS2080AQDS
	bool "Support ls2080aqds"
	select ARCH_LS2080A
	select ARM64
	select ARMV8_MULTIENTRY
	select ARCH_SUPPORT_TFABOOT
	select BOARD_LATE_INIT
	select SUPPORT_SPL
	imply SCSI
	imply SCSI_AHCI
	select FSL_DDR_BIST
	select FSL_DDR_INTERACTIVE if !SPL
	help
	  Support for Freescale LS2080AQDS platform.
	  The LS2080A Development System (QDS) is a high-performance
	  development platform that supports the QorIQ LS2080A
	  Layerscape Architecture processor.

config TARGET_LS2080ARDB
	bool "Support ls2080ardb"
	select ARCH_LS2080A
	select ARM64
	select ARMV8_MULTIENTRY
	select ARCH_SUPPORT_TFABOOT
	select BOARD_LATE_INIT
	select SUPPORT_SPL
	select FSL_DDR_BIST
	select FSL_DDR_INTERACTIVE if !SPL
	imply SCSI
	imply SCSI_AHCI
	help
	  Support for Freescale LS2080ARDB platform.
	  The LS2080A Reference design board (RDB) is a high-performance
	  development platform that supports the QorIQ LS2080A
	  Layerscape Architecture processor.

config TARGET_LS2081ARDB
	bool "Support ls2081ardb"
	select ARCH_LS2080A
	select ARM64
	select ARMV8_MULTIENTRY
	select BOARD_LATE_INIT
	select SUPPORT_SPL
	help
	  Support for Freescale LS2081ARDB platform.
	  The LS2081A Reference design board (RDB) is a high-performance
	  development platform that supports the QorIQ LS2081A/LS2041A
	  Layerscape Architecture processor.

config TARGET_LX2160ARDB
	bool "Support lx2160ardb"
	select ARCH_LX2160A
	select ARM64
	select ARMV8_MULTIENTRY
	select ARCH_SUPPORT_TFABOOT
	select BOARD_LATE_INIT
	help
	  Support for NXP LX2160ARDB platform.
	  The lx2160ardb (LX2160A Reference design board (RDB)
	  is a high-performance development platform that supports the
	  QorIQ LX2160A/LX2120A/LX2080A Layerscape Architecture processor.

config TARGET_LX2160AQDS
	bool "Support lx2160aqds"
	select ARCH_LX2160A
	select ARM64
	select ARMV8_MULTIENTRY
	select ARCH_SUPPORT_TFABOOT
	select BOARD_LATE_INIT
	help
	  Support for NXP LX2160AQDS platform.
	  The lx2160aqds (LX2160A QorIQ Development System (QDS)
	  is a high-performance development platform that supports the
	  QorIQ LX2160A/LX2120A/LX2080A Layerscape Architecture processor.

config TARGET_LX2162AQDS
	bool "Support lx2162aqds"
	select ARCH_LX2162A
	select ARCH_MISC_INIT
	select ARM64
	select ARMV8_MULTIENTRY
	select ARCH_SUPPORT_TFABOOT
	select BOARD_LATE_INIT
	help
	  Support for NXP LX2162AQDS platform.
	  The lx2162aqds support is based on LX2160A Layerscape Architecture processor.

config TARGET_HIKEY
	bool "Support HiKey 96boards Consumer Edition Platform"
	select ARM64
	select DM
	select DM_GPIO
	select DM_SERIAL
	select OF_CONTROL
	select PL01X_SERIAL
	select SPECIFY_CONSOLE_INDEX
	imply CMD_DM
	  help
	  Support for HiKey 96boards platform. It features a HI6220
	  SoC, with 8xA53 CPU, mali450 gpu, and 1GB RAM.

config TARGET_HIKEY960
	bool "Support HiKey960 96boards Consumer Edition Platform"
	select ARM64
	select DM
	select DM_SERIAL
	select OF_CONTROL
	select PL01X_SERIAL
	imply CMD_DM
	  help
	  Support for HiKey960 96boards platform. It features a HI3660
	  SoC, with 4xA73 CPU, 4xA53 CPU, MALI-G71 GPU, and 3GB RAM.

config TARGET_POPLAR
	bool "Support Poplar 96boards Enterprise Edition Platform"
	select ARM64
	select DM
	select DM_SERIAL
	select DM_USB
	select OF_CONTROL
	select PL01X_SERIAL
	imply CMD_DM
	  help
	  Support for Poplar 96boards EE platform. It features a HI3798cv200
	  SoC, with 4xA53 CPU, 1GB RAM and the high performance Mali T720 GPU
	  making it capable of running any commercial set-top solution based on
	  Linux or Android.

config TARGET_LS1012AQDS
	bool "Support ls1012aqds"
	select ARCH_LS1012A
	select ARM64
	select ARCH_SUPPORT_TFABOOT
	select BOARD_LATE_INIT
	help
	  Support for Freescale LS1012AQDS platform.
	  The LS1012A Development System (QDS) is a high-performance
	  development platform that supports the QorIQ LS1012A
	  Layerscape Architecture processor.

config TARGET_LS1012ARDB
	bool "Support ls1012ardb"
	select ARCH_LS1012A
	select ARM64
	select ARCH_SUPPORT_TFABOOT
	select BOARD_LATE_INIT
	imply SCSI
	imply SCSI_AHCI
	help
	  Support for Freescale LS1012ARDB platform.
	  The LS1012A Reference design board (RDB) is a high-performance
	  development platform that supports the QorIQ LS1012A
	  Layerscape Architecture processor.

config TARGET_LS1012A2G5RDB
	bool "Support ls1012a2g5rdb"
	select ARCH_LS1012A
	select ARM64
	select ARCH_SUPPORT_TFABOOT
	select BOARD_LATE_INIT
	imply SCSI
	help
	  Support for Freescale LS1012A2G5RDB platform.
	  The LS1012A 2G5 Reference design board (RDB) is a high-performance
	  development platform that supports the QorIQ LS1012A
	  Layerscape Architecture processor.

config TARGET_LS1012AFRWY
	bool "Support ls1012afrwy"
	select ARCH_LS1012A
	select ARM64
	select ARCH_SUPPORT_TFABOOT
	select BOARD_LATE_INIT
	imply SCSI
	imply SCSI_AHCI
	help
	 Support for Freescale LS1012AFRWY platform.
	 The LS1012A FRWY board (FRWY) is a high-performance
	 development platform that supports the QorIQ LS1012A
	 Layerscape Architecture processor.

config TARGET_LS1012AFRDM
	bool "Support ls1012afrdm"
	select ARCH_LS1012A
	select ARM64
	select ARCH_SUPPORT_TFABOOT
	help
	  Support for Freescale LS1012AFRDM platform.
	  The LS1012A Freedom  board (FRDM) is a high-performance
	  development platform that supports the QorIQ LS1012A
	  Layerscape Architecture processor.

config TARGET_LS1028AQDS
	bool "Support ls1028aqds"
	select ARCH_LS1028A
	select ARM64
	select ARMV8_MULTIENTRY
	select ARCH_SUPPORT_TFABOOT
	select BOARD_LATE_INIT
	help
	  Support for Freescale LS1028AQDS platform
	  The LS1028A Development System (QDS) is a high-performance
	  development platform that supports the QorIQ LS1028A
	  Layerscape Architecture processor.

config TARGET_LS1028ARDB
	bool "Support ls1028ardb"
	select ARCH_LS1028A
	select ARM64
	select ARMV8_MULTIENTRY
	select ARCH_SUPPORT_TFABOOT
	select BOARD_LATE_INIT
	help
	  Support for Freescale LS1028ARDB platform
	  The LS1028A Development System (RDB) is a high-performance
	  development platform that supports the QorIQ LS1028A
	  Layerscape Architecture processor.

config TARGET_LS1088ARDB
	bool "Support ls1088ardb"
	select ARCH_LS1088A
	select ARM64
	select ARMV8_MULTIENTRY
	select ARCH_SUPPORT_TFABOOT
	select BOARD_LATE_INIT
	select SUPPORT_SPL
	select FSL_DDR_INTERACTIVE if !SD_BOOT
	help
	  Support for NXP LS1088ARDB platform.
	  The LS1088A Reference design board (RDB) is a high-performance
	  development platform that supports the QorIQ LS1088A
	  Layerscape Architecture processor.

config TARGET_LS1021AQDS
	bool "Support ls1021aqds"
	select ARCH_LS1021A
	select ARCH_SUPPORT_PSCI
	select BOARD_EARLY_INIT_F
	select BOARD_LATE_INIT
	select CPU_V7A
	select CPU_V7_HAS_NONSEC
	select CPU_V7_HAS_VIRT
	select LS1_DEEP_SLEEP
	select SUPPORT_SPL
	select SYS_FSL_DDR
	select FSL_DDR_INTERACTIVE
	select DM_SPI_FLASH if FSL_DSPI || FSL_QSPI
	select SPI_FLASH_DATAFLASH if FSL_DSPI || FSL_QSPI
	imply SCSI

config TARGET_LS1021ATWR
	bool "Support ls1021atwr"
	select ARCH_LS1021A
	select ARCH_SUPPORT_PSCI
	select BOARD_EARLY_INIT_F
	select BOARD_LATE_INIT
	select CPU_V7A
	select CPU_V7_HAS_NONSEC
	select CPU_V7_HAS_VIRT
	select LS1_DEEP_SLEEP
	select SUPPORT_SPL
	select DM_SPI_FLASH if FSL_DSPI || FSL_QSPI
	imply SCSI

config TARGET_LS1021ATSN
	bool "Support ls1021atsn"
	select ARCH_LS1021A
	select ARCH_SUPPORT_PSCI
	select BOARD_EARLY_INIT_F
	select BOARD_LATE_INIT
	select CPU_V7A
	select CPU_V7_HAS_NONSEC
	select CPU_V7_HAS_VIRT
	select LS1_DEEP_SLEEP
	select SUPPORT_SPL
	imply SCSI

config TARGET_LS1021AIOT
	bool "Support ls1021aiot"
	select ARCH_LS1021A
	select ARCH_SUPPORT_PSCI
	select BOARD_LATE_INIT
	select CPU_V7A
	select CPU_V7_HAS_NONSEC
	select CPU_V7_HAS_VIRT
	select SUPPORT_SPL
	select DM_SPI_FLASH if FSL_DSPI || FSL_QSPI
	imply SCSI
	help
	  Support for Freescale LS1021AIOT platform.
	  The LS1021A Freescale board (IOT) is a high-performance
	  development platform that supports the QorIQ LS1021A
	  Layerscape Architecture processor.

config TARGET_LS1043AQDS
	bool "Support ls1043aqds"
	select ARCH_LS1043A
	select ARM64
	select ARMV8_MULTIENTRY
	select ARCH_SUPPORT_TFABOOT
	select BOARD_EARLY_INIT_F
	select BOARD_LATE_INIT
	select SUPPORT_SPL
	select FSL_DDR_INTERACTIVE if !SPL
	select FSL_DSPI if !SPL_NO_DSPI
	select DM_SPI_FLASH if FSL_DSPI
	imply SCSI
	imply SCSI_AHCI
	help
	  Support for Freescale LS1043AQDS platform.

config TARGET_LS1043ARDB
	bool "Support ls1043ardb"
	select ARCH_LS1043A
	select ARM64
	select ARMV8_MULTIENTRY
	select ARCH_SUPPORT_TFABOOT
	select BOARD_EARLY_INIT_F
	select BOARD_LATE_INIT
	select SUPPORT_SPL
	select FSL_DSPI if !SPL_NO_DSPI
	select DM_SPI_FLASH if FSL_DSPI
	help
	  Support for Freescale LS1043ARDB platform.

config TARGET_LS1046AQDS
	bool "Support ls1046aqds"
	select ARCH_LS1046A
	select ARM64
	select ARMV8_MULTIENTRY
	select ARCH_SUPPORT_TFABOOT
	select BOARD_EARLY_INIT_F
	select BOARD_LATE_INIT
	select DM_SPI_FLASH if DM_SPI
	select SUPPORT_SPL
	select FSL_DDR_BIST if !SPL
	select FSL_DDR_INTERACTIVE  if !SPL
	select FSL_DDR_INTERACTIVE if !SPL
	imply SCSI
	help
	  Support for Freescale LS1046AQDS platform.
	  The LS1046A Development System (QDS) is a high-performance
	  development platform that supports the QorIQ LS1046A
	  Layerscape Architecture processor.

config TARGET_LS1046ARDB
	bool "Support ls1046ardb"
	select ARCH_LS1046A
	select ARM64
	select ARMV8_MULTIENTRY
	select ARCH_SUPPORT_TFABOOT
	select BOARD_EARLY_INIT_F
	select BOARD_LATE_INIT
	select DM_SPI_FLASH if DM_SPI
	select POWER_MC34VR500
	select SUPPORT_SPL
	select FSL_DDR_BIST
	select FSL_DDR_INTERACTIVE if !SPL
	imply SCSI
	help
	  Support for Freescale LS1046ARDB platform.
	  The LS1046A Reference Design Board (RDB) is a high-performance
	  development platform that supports the QorIQ LS1046A
	  Layerscape Architecture processor.

config TARGET_LS1046AFRWY
	bool "Support ls1046afrwy"
	select ARCH_LS1046A
	select ARM64
	select ARMV8_MULTIENTRY
	select ARCH_SUPPORT_TFABOOT
	select BOARD_EARLY_INIT_F
	select BOARD_LATE_INIT
	select DM_SPI_FLASH if DM_SPI
	imply SCSI
	help
	  Support for Freescale LS1046AFRWY platform.
	  The LS1046A Freeway Board (FRWY) is a high-performance
	  development platform that supports the QorIQ LS1046A
	  Layerscape Architecture processor.

config TARGET_SL28
	bool "Support sl28"
	select ARCH_LS1028A
	select ARM64
	select ARMV8_MULTIENTRY
	select SUPPORT_SPL
	select BINMAN
	help
	  Support for Kontron SMARC-sAL28 board.

config TARGET_COLIBRI_PXA270
	bool "Support colibri_pxa270"
	select CPU_PXA

config ARCH_UNIPHIER
	bool "Socionext UniPhier SoCs"
	select BOARD_LATE_INIT
	select DM
	select DM_ETH
	select DM_GPIO
	select DM_I2C
	select DM_MMC
	select DM_MTD
	select DM_RESET
	select DM_SERIAL
	select DM_USB
	select OF_BOARD_SETUP
	select OF_CONTROL
	select OF_LIBFDT
	select PINCTRL
	select SPL_BOARD_INIT if SPL
	select SPL_DM if SPL
	select SPL_LIBCOMMON_SUPPORT if SPL
	select SPL_LIBGENERIC_SUPPORT if SPL
	select SPL_OF_CONTROL if SPL
	select SPL_PINCTRL if SPL
	select SUPPORT_SPL
	imply CMD_DM
	imply DISTRO_DEFAULTS
	imply FAT_WRITE
	help
	  Support for UniPhier SoC family developed by Socionext Inc.
	  (formerly, System LSI Business Division of Panasonic Corporation)

config ARCH_STM32
	bool "Support STMicroelectronics STM32 MCU with cortex M"
	select CPU_V7M
	select DM
	select DM_SERIAL
	imply CMD_DM

config ARCH_STI
	bool "Support STMicrolectronics SoCs"
	select BLK
	select CPU_V7A
	select DM
	select DM_MMC
	select DM_RESET
	select DM_SERIAL
	imply CMD_DM
	help
	  Support for STMicroelectronics STiH407/10 SoC family.
	  This SoC is used on Linaro 96Board STiH410-B2260

config ARCH_STM32MP
	bool "Support STMicroelectronics STM32MP Socs with cortex A"
	select ARCH_MISC_INIT
	select ARCH_SUPPORT_TFABOOT
	select BOARD_LATE_INIT
	select CLK
	select DM
	select DM_GPIO
	select DM_RESET
	select DM_SERIAL
	select MISC
	select OF_CONTROL
	select OF_LIBFDT
	select OF_SYSTEM_SETUP
	select PINCTRL
	select REGMAP
	select SUPPORT_SPL
	select SYSCON
	select SYSRESET
	select SYS_THUMB_BUILD
	imply SPL_SYSRESET
	imply CMD_DM
	imply CMD_POWEROFF
	imply OF_LIBFDT_OVERLAY
	imply ENV_VARS_UBOOT_RUNTIME_CONFIG
	imply USE_PREBOOT
	help
	  Support for STM32MP SoC family developed by STMicroelectronics,
	  MPUs based on ARM cortex A core
	  U-BOOT is running in DDR, loaded by the First Stage BootLoader (FSBL).
	  FSBL can be TF-A: Trusted Firmware for Cortex A, for trusted boot
	  chain.
	  SPL is the unsecure FSBL for the basic boot chain.

config ARCH_ROCKCHIP
	bool "Support Rockchip SoCs"
	select BLK
	select BINMAN if SPL_OPTEE
	select DM
	select DM_GPIO
	select DM_I2C
	select DM_MMC
	select DM_PWM
	select DM_REGULATOR
	select DM_SERIAL
	select DM_SPI
	select DM_SPI_FLASH
	select DM_USB if USB
	select ENABLE_ARM_SOC_BOOT0_HOOK
	select OF_CONTROL
	select SPI
	select SPL_DM if SPL
	select SPL_DM_SPI if SPL
	select SPL_DM_SPI_FLASH if SPL
	select SYS_MALLOC_F
	select SYS_THUMB_BUILD if !ARM64
	imply ADC
	imply CMD_DM
	imply DEBUG_UART_BOARD_INIT
	imply DISTRO_DEFAULTS
	imply FAT_WRITE
	imply SARADC_ROCKCHIP
	imply SPL_SYSRESET
	imply SPL_SYS_MALLOC_SIMPLE
	imply SYS_NS16550
	imply TPL_SYSRESET
	imply USB_FUNCTION_FASTBOOT

config ARCH_OCTEONTX
	bool "Support OcteonTX SoCs"
	select CLK
	select DM
	select ARM64
	select OF_CONTROL
	select OF_LIVE
	select BOARD_LATE_INIT
	select SYS_CACHE_SHIFT_7

config ARCH_OCTEONTX2
	bool "Support OcteonTX2 SoCs"
	select CLK
	select DM
	select ARM64
	select OF_CONTROL
	select OF_LIVE
	select BOARD_LATE_INIT
	select SYS_CACHE_SHIFT_7

config TARGET_THUNDERX_88XX
	bool "Support ThunderX 88xx"
	select ARM64
	select OF_CONTROL
	select PL01X_SERIAL
	select SYS_CACHE_SHIFT_7

config ARCH_ASPEED
	bool "Support Aspeed SoCs"
	select DM
	select OF_CONTROL
	imply CMD_DM

config TARGET_DURIAN
	bool "Support Phytium Durian Platform"
	select ARM64
	help
	  Support for durian platform.
	  It has 2GB Sdram, uart and pcie.

config TARGET_PRESIDIO_ASIC
	bool "Support Cortina Presidio ASIC Platform"
	select ARM64

config TARGET_XENGUEST_ARM64
	bool "Xen guest ARM64"
	select ARM64
	select XEN
	select OF_CONTROL
	select LINUX_KERNEL_IMAGE_HEADER
	select XEN_SERIAL
	select SSCANF
endchoice

config ARCH_SUPPORT_TFABOOT
	bool

config TFABOOT
	bool "Support for booting from TF-A"
	depends on ARCH_SUPPORT_TFABOOT
	default n
	help
	  Some platforms support the setup of secure registers (for instance
	  for CPU errata handling) or provide secure services like PSCI.
	  Those services could also be provided by other firmware parts
	  like TF-A (Trusted Firmware for Cortex-A), in which case U-Boot
	  does not need to (and cannot) execute this code.
	  Enabling this option will make a U-Boot binary that is relying
	  on other firmware layers to provide secure functionality.

config TI_SECURE_DEVICE
	bool "HS Device Type Support"
	depends on ARCH_KEYSTONE || ARCH_OMAP2PLUS || ARCH_K3
	help
	  If a high secure (HS) device type is being used, this config
	  must be set. This option impacts various aspects of the
	  build system (to create signed boot images that can be
	  authenticated) and the code. See the doc/README.ti-secure
	  file for further details.

if AM43XX || AM33XX || OMAP54XX || ARCH_KEYSTONE
config ISW_ENTRY_ADDR
	hex "Address in memory or XIP address of bootloader entry point"
	default 0x402F4000 if AM43XX
	default 0x402F0400 if AM33XX
	default 0x40301350 if OMAP54XX
	help
	  After any reset, the boot ROM searches the boot media for a valid
	  boot image. For non-XIP devices, the ROM then copies the image into
	  internal memory. For all boot modes, after the ROM processes the
	  boot image it eventually computes the entry point address depending
	  on the device type (secure/non-secure), boot media (xip/non-xip) and
	  image headers.
endif

source "arch/arm/mach-aspeed/Kconfig"

source "arch/arm/mach-at91/Kconfig"

source "arch/arm/mach-bcm283x/Kconfig"

source "arch/arm/mach-bcmstb/Kconfig"

source "arch/arm/mach-davinci/Kconfig"

source "arch/arm/mach-exynos/Kconfig"

source "arch/arm/mach-highbank/Kconfig"

source "arch/arm/mach-integrator/Kconfig"

source "arch/arm/mach-ipq40xx/Kconfig"

source "arch/arm/mach-k3/Kconfig"

source "arch/arm/mach-keystone/Kconfig"

source "arch/arm/mach-kirkwood/Kconfig"

source "arch/arm/mach-lpc32xx/Kconfig"

source "arch/arm/mach-mvebu/Kconfig"

source "arch/arm/mach-octeontx/Kconfig"

source "arch/arm/mach-octeontx2/Kconfig"

source "arch/arm/cpu/armv7/ls102xa/Kconfig"

source "arch/arm/mach-imx/mx2/Kconfig"

source "arch/arm/mach-imx/mx3/Kconfig"

source "arch/arm/mach-imx/mx5/Kconfig"

source "arch/arm/mach-imx/mx6/Kconfig"

source "arch/arm/mach-imx/mx7/Kconfig"

source "arch/arm/mach-imx/mx7ulp/Kconfig"

source "arch/arm/mach-imx/imx8/Kconfig"

source "arch/arm/mach-imx/imx8m/Kconfig"

source "arch/arm/mach-imx/imxrt/Kconfig"

source "arch/arm/mach-imx/mxs/Kconfig"

source "arch/arm/mach-omap2/Kconfig"

source "arch/arm/cpu/armv8/fsl-layerscape/Kconfig"

source "arch/arm/mach-orion5x/Kconfig"

source "arch/arm/mach-owl/Kconfig"

source "arch/arm/mach-rmobile/Kconfig"

source "arch/arm/mach-meson/Kconfig"

source "arch/arm/mach-mediatek/Kconfig"

source "arch/arm/mach-qemu/Kconfig"

source "arch/arm/mach-rockchip/Kconfig"

source "arch/arm/mach-s5pc1xx/Kconfig"

source "arch/arm/mach-snapdragon/Kconfig"

source "arch/arm/mach-socfpga/Kconfig"

source "arch/arm/mach-sti/Kconfig"

source "arch/arm/mach-stm32/Kconfig"

source "arch/arm/mach-stm32mp/Kconfig"

source "arch/arm/mach-sunxi/Kconfig"

source "arch/arm/mach-tegra/Kconfig"

source "arch/arm/mach-u8500/Kconfig"

source "arch/arm/mach-uniphier/Kconfig"

source "arch/arm/cpu/armv7/vf610/Kconfig"

source "arch/arm/mach-zynq/Kconfig"

source "arch/arm/mach-zynqmp/Kconfig"

source "arch/arm/mach-versal/Kconfig"

source "arch/arm/mach-zynqmp-r5/Kconfig"

source "arch/arm/cpu/armv7/Kconfig"

source "arch/arm/cpu/armv8/Kconfig"

source "arch/arm/mach-imx/Kconfig"

source "arch/arm/mach-nexell/Kconfig"

source "board/armltd/total_compute/Kconfig"

source "board/bosch/shc/Kconfig"
source "board/bosch/guardian/Kconfig"
source "board/CarMediaLab/flea3/Kconfig"
source "board/Marvell/aspenite/Kconfig"
source "board/Marvell/gplugd/Kconfig"
source "board/Marvell/octeontx/Kconfig"
source "board/Marvell/octeontx2/Kconfig"
source "board/armadeus/apf27/Kconfig"
source "board/armltd/vexpress/Kconfig"
source "board/armltd/vexpress64/Kconfig"
source "board/cortina/presidio-asic/Kconfig"
source "board/broadcom/bcm23550_w1d/Kconfig"
source "board/broadcom/bcm28155_ap/Kconfig"
source "board/broadcom/bcm963158/Kconfig"
source "board/broadcom/bcm968360bg/Kconfig"
source "board/broadcom/bcm968580xref/Kconfig"
source "board/broadcom/bcmcygnus/Kconfig"
source "board/broadcom/bcmnsp/Kconfig"
source "board/broadcom/bcmns2/Kconfig"
source "board/broadcom/bcmns3/Kconfig"
source "board/cavium/thunderx/Kconfig"
source "board/cirrus/edb93xx/Kconfig"
source "board/eets/pdu001/Kconfig"
source "board/emulation/qemu-arm/Kconfig"
source "board/freescale/ls2080a/Kconfig"
source "board/freescale/ls2080aqds/Kconfig"
source "board/freescale/ls2080ardb/Kconfig"
source "board/freescale/ls1088a/Kconfig"
source "board/freescale/ls1028a/Kconfig"
source "board/freescale/ls1021aqds/Kconfig"
source "board/freescale/ls1043aqds/Kconfig"
source "board/freescale/ls1021atwr/Kconfig"
source "board/freescale/ls1021atsn/Kconfig"
source "board/freescale/ls1021aiot/Kconfig"
source "board/freescale/ls1046aqds/Kconfig"
source "board/freescale/ls1043ardb/Kconfig"
source "board/freescale/ls1046ardb/Kconfig"
source "board/freescale/ls1046afrwy/Kconfig"
source "board/freescale/ls1012aqds/Kconfig"
source "board/freescale/ls1012ardb/Kconfig"
source "board/freescale/ls1012afrdm/Kconfig"
source "board/freescale/lx2160a/Kconfig"
source "board/freescale/mx35pdk/Kconfig"
source "board/freescale/s32v234evb/Kconfig"
source "board/grinn/chiliboard/Kconfig"
source "board/hisilicon/hikey/Kconfig"
source "board/hisilicon/hikey960/Kconfig"
source "board/hisilicon/poplar/Kconfig"
source "board/isee/igep003x/Kconfig"
source "board/kontron/sl28/Kconfig"
source "board/myir/mys_6ulx/Kconfig"
source "board/spear/spear300/Kconfig"
source "board/spear/spear310/Kconfig"
source "board/spear/spear320/Kconfig"
source "board/spear/spear600/Kconfig"
source "board/spear/x600/Kconfig"
source "board/st/stv0991/Kconfig"
source "board/tcl/sl50/Kconfig"
source "board/toradex/colibri_pxa270/Kconfig"
source "board/variscite/dart_6ul/Kconfig"
source "board/vscom/baltos/Kconfig"
source "board/phytium/durian/Kconfig"
source "board/xen/xenguest_arm64/Kconfig"

source "arch/arm/Kconfig.debug"

endmenu

config SPL_LDSCRIPT
	default "arch/arm/cpu/arm926ejs/mxs/u-boot-spl.lds" if (ARCH_MX23 || ARCH_MX28) && !SPL_FRAMEWORK
	default "arch/arm/cpu/arm1136/u-boot-spl.lds" if CPU_ARM1136
	default "arch/arm/cpu/armv8/u-boot-spl.lds" if ARM64<|MERGE_RESOLUTION|>--- conflicted
+++ resolved
@@ -76,13 +76,8 @@
 	  configuration table can not be re-programmed, unless GICV3 reset.
 
 config STATIC_RELA
-<<<<<<< HEAD
 	bool "Static RELA"
-	default y if ARM64 && !POSITION_INDEPENDENT
-=======
-	bool
 	default y if ARM64
->>>>>>> c4fddedc
 
 config DMA_ADDR_T_64BIT
 	bool
