--- conflicted
+++ resolved
@@ -453,15 +453,8 @@
 	setup_pgtables();
 
 	/* point TTBR to the new table */
-<<<<<<< HEAD
-	set_ttbr_tcr(el, gd->arch.tlb_addr, get_tcr(el, NULL, NULL)
+	set_ttbr_tcr(el, gd->arch.tlb_addr, get_tcr(NULL, NULL)
 		     & ~(TCR_ORGN_MASK | TCR_IRGN_MASK));
-=======
-	set_ttbr_tcr_mair(el, gd->arch.tlb_addr,
-			  get_tcr(NULL, NULL) &
-			  ~(TCR_ORGN_MASK | TCR_IRGN_MASK),
-			  MEMORY_ATTRIBUTES);
->>>>>>> e092e325
 
 	set_sctlr(get_sctlr() | CR_M);
 }
@@ -614,12 +607,7 @@
 	invalidate_icache_all();
 
 	/* point TTBR to the new table */
-<<<<<<< HEAD
-	set_ttbr_tcr(el, gd->arch.tlb_addr, get_tcr(el, NULL, NULL));
-=======
-	set_ttbr_tcr_mair(el, gd->arch.tlb_addr, get_tcr(NULL, NULL),
-			  MEMORY_ATTRIBUTES);
->>>>>>> e092e325
+	set_ttbr_tcr(el, gd->arch.tlb_addr, get_tcr(NULL, NULL));
 
 	set_sctlr(get_sctlr() | CR_M);
 }
