// SPDX-License-Identifier: GPL-2.0+
/*
 * Copyright (C) 2019 Jagan Teki <jagan@amarulasolutions.com>
 */

#include "rk3399-u-boot.dtsi"
<<<<<<< HEAD
#include "rk3399-sdram-lpddr4-100.dtsi"
=======
#include "rk3399-sdram-lpddr4-100.dtsi"

/ {
	chosen {
		u-boot,spl-boot-order = "same-as-spl", &sdhci, &sdmmc;
	};
};
>>>>>>> 61ba1244
<|MERGE_RESOLUTION|>--- conflicted
+++ resolved
@@ -4,14 +4,10 @@
  */
 
 #include "rk3399-u-boot.dtsi"
-<<<<<<< HEAD
-#include "rk3399-sdram-lpddr4-100.dtsi"
-=======
 #include "rk3399-sdram-lpddr4-100.dtsi"
 
 / {
 	chosen {
-		u-boot,spl-boot-order = "same-as-spl", &sdhci, &sdmmc;
+		u-boot,spl-boot-order = &sdmmc, &sdhci;
 	};
-};
->>>>>>> 61ba1244
+};