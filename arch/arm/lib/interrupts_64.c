--- conflicted
+++ resolved
@@ -156,8 +156,7 @@
 	panic("Resetting CPU ...\n");
 }
 
-int __weak handle_synchronous_exception(struct pt_regs *pt_regs,
-					unsigned int esr)
+int __weak handle_synchronous_exception(struct pt_regs *pt_regs)
 {
 	return 0;
 }
@@ -167,12 +166,10 @@
  */
 void do_sync(struct pt_regs *pt_regs)
 {
-<<<<<<< HEAD
-	if (handle_synchronous_exception(pt_regs, esr))
-=======
+	if (handle_synchronous_exception(pt_regs))
+		return;
 	if (CONFIG_IS_ENABLED(SEMIHOSTING_FALLBACK) &&
 	    smh_emulate_trap(pt_regs))
->>>>>>> e092e325
 		return;
 	efi_restore_gd();
 	printf("\"Synchronous Abort\" handler, esr 0x%08lx\n", pt_regs->esr);
