// SPDX-License-Identifier: GPL-2.0+
/*
 * Copyright (c) 2011 The Chromium OS Authors.
 * (C) Copyright 2002
 * Daniel Engström, Omicron Ceti AB, <daniel@omicron.se>
 */

/*
 * Linux x86 zImage and bzImage loading
 *
 * based on the procdure described in
 * linux/Documentation/i386/boot.txt
 */

#define LOG_CATEGORY	LOGC_BOOT

#include <common.h>
#include <command.h>
#include <env.h>
#include <irq_func.h>
#include <log.h>
#include <malloc.h>
#include <acpi/acpi_table.h>
#include <asm/io.h>
#include <asm/ptrace.h>
#include <asm/zimage.h>
#include <asm/byteorder.h>
#include <asm/bootm.h>
#include <asm/bootparam.h>
#ifdef CONFIG_SYS_COREBOOT
#include <asm/arch/timestamp.h>
#endif
#include <linux/compiler.h>
#include <linux/ctype.h>
#include <linux/libfdt.h>
#include <image.h>
#include <log.h>
#include <mapmem.h>

/*
 * Memory lay-out:
 *
 * relative to setup_base (which is 0x90000 currently)
 *
 *	0x0000-0x7FFF	Real mode kernel
 *	0x8000-0x8FFF	Stack and heap
 *	0x9000-0x90FF	Kernel command line
 */
#define DEFAULT_SETUP_BASE	0x90000
#define COMMAND_LINE_OFFSET	0x9000
#define HEAP_END_OFFSET		0x8e00

#define COMMAND_LINE_SIZE	2048

/**
 * struct zboot_state - Current state of the boot
 *
 * @bzimage_addr: Address of the bzImage to boot
 * @bzimage_size: Size of the bzImage, or 0 to detect this
 * @initrd_addr: Address of the initial ramdisk, or 0 if none
 * @initrd_size: Size of the initial ramdisk, or 0 if none
 * @load_address: Address where the bzImage is moved before booting, either
 *	BZIMAGE_LOAD_ADDR or ZIMAGE_LOAD_ADDR
 * @base_ptr: Pointer to the boot parameters, typically at address
 *	DEFAULT_SETUP_BASE
 * @cmdline: Environment variable containing the 'override' command line, or
 *	NULL to use the one in the setup block
 */
struct zboot_state {
	ulong bzimage_addr;
	ulong bzimage_size;
	ulong initrd_addr;
	ulong initrd_size;
	ulong load_address;
	struct boot_params *base_ptr;
	char *cmdline;
} state;

enum {
	ZBOOT_STATE_START	= BIT(0),
	ZBOOT_STATE_LOAD	= BIT(1),
	ZBOOT_STATE_SETUP	= BIT(2),
	ZBOOT_STATE_INFO	= BIT(3),
	ZBOOT_STATE_GO		= BIT(4),

	/* This one doesn't execute automatically, so stop the count before 5 */
	ZBOOT_STATE_DUMP	= BIT(5),
	ZBOOT_STATE_COUNT	= 5,
};

static void build_command_line(char *command_line, int auto_boot)
{
	char *env_command_line;

	command_line[0] = '\0';

	env_command_line =  env_get("bootargs");

	/* set console= argument if we use a serial console */
	if (!strstr(env_command_line, "console=")) {
		if (!strcmp(env_get("stdout"), "serial")) {

			/* We seem to use serial console */
			sprintf(command_line, "console=ttyS0,%s ",
				env_get("baudrate"));
		}
	}

	if (auto_boot)
		strcat(command_line, "auto ");

	if (env_command_line)
		strcat(command_line, env_command_line);

	printf("Kernel command line: \"%s\"\n", command_line);
}

static int kernel_magic_ok(struct setup_header *hdr)
{
	if (KERNEL_MAGIC != hdr->boot_flag) {
		printf("Error: Invalid Boot Flag "
			"(found 0x%04x, expected 0x%04x)\n",
			hdr->boot_flag, KERNEL_MAGIC);
		return 0;
	} else {
		printf("Valid Boot Flag\n");
		return 1;
	}
}

static int get_boot_protocol(struct setup_header *hdr, bool verbose)
{
	if (hdr->header == KERNEL_V2_MAGIC) {
		if (verbose)
			printf("Magic signature found\n");
		return hdr->version;
	} else {
		/* Very old kernel */
		if (verbose)
			printf("Magic signature not found\n");
		return 0x0100;
	}
}

static int setup_device_tree(struct setup_header *hdr, const void *fdt_blob)
{
	int bootproto = get_boot_protocol(hdr, false);
	struct setup_data *sd;
	int size;

	if (bootproto < 0x0209)
		return -ENOTSUPP;

	if (!fdt_blob)
		return 0;

	size = fdt_totalsize(fdt_blob);
	if (size < 0)
		return -EINVAL;

	size += sizeof(struct setup_data);
	sd = (struct setup_data *)malloc(size);
	if (!sd) {
		printf("Not enough memory for DTB setup data\n");
		return -ENOMEM;
	}

	sd->next = hdr->setup_data;
	sd->type = SETUP_DTB;
	sd->len = fdt_totalsize(fdt_blob);
	memcpy(sd->data, fdt_blob, sd->len);
	hdr->setup_data = (unsigned long)sd;

	return 0;
}

static const char *get_kernel_version(struct boot_params *params,
				      void *kernel_base)
{
	struct setup_header *hdr = &params->hdr;
	int bootproto;
	const char *s, *end;

	bootproto = get_boot_protocol(hdr, false);
	if (bootproto < 0x0200 || hdr->setup_sects < 15)
		return NULL;

	/* sanity-check the kernel version in case it is missing */
	for (s = kernel_base + hdr->kernel_version + 0x200, end = s + 0x100; *s;
	     s++) {
		if (!isprint(*s))
			return NULL;
	}

	return kernel_base + hdr->kernel_version + 0x200;
}

struct boot_params *load_zimage(char *image, unsigned long kernel_size,
				ulong *load_addressp)
{
	struct boot_params *setup_base;
	const char *version;
	int setup_size;
	int bootproto;
	int big_image;

	struct boot_params *params = (struct boot_params *)image;
	struct setup_header *hdr = &params->hdr;

	/* base address for real-mode segment */
	setup_base = (struct boot_params *)DEFAULT_SETUP_BASE;

	if (!kernel_magic_ok(hdr))
		return 0;

	/* determine size of setup */
	if (0 == hdr->setup_sects) {
		log_warning("Setup Sectors = 0 (defaulting to 4)\n");
		setup_size = 5 * 512;
	} else {
		setup_size = (hdr->setup_sects + 1) * 512;
	}

	log_debug("Setup Size = 0x%8.8lx\n", (ulong)setup_size);

	if (setup_size > SETUP_MAX_SIZE)
		printf("Error: Setup is too large (%d bytes)\n", setup_size);

	/* determine boot protocol version */
	bootproto = get_boot_protocol(hdr, true);

	log_debug("Using boot protocol version %x.%02x\n",
		  (bootproto & 0xff00) >> 8, bootproto & 0xff);

	version = get_kernel_version(params, image);
	if (version)
		printf("Linux kernel version %s\n", version);
	else
		printf("Setup Sectors < 15 - Cannot print kernel version\n");

	/* Determine image type */
	big_image = (bootproto >= 0x0200) &&
		    (hdr->loadflags & BIG_KERNEL_FLAG);

	/* Determine load address */
	if (big_image)
		*load_addressp = BZIMAGE_LOAD_ADDR;
	else
		*load_addressp = ZIMAGE_LOAD_ADDR;

	printf("Building boot_params at 0x%8.8lx\n", (ulong)setup_base);
	memset(setup_base, 0, sizeof(*setup_base));
	setup_base->hdr = params->hdr;

	if (bootproto >= 0x0204)
		kernel_size = hdr->syssize * 16;
	else
		kernel_size -= setup_size;

	if (bootproto == 0x0100) {
		/*
		 * A very old kernel MUST have its real-mode code
		 * loaded at 0x90000
		 */
		if ((ulong)setup_base != 0x90000) {
			/* Copy the real-mode kernel */
			memmove((void *)0x90000, setup_base, setup_size);

			/* Copy the command line */
			memmove((void *)0x99000,
				(u8 *)setup_base + COMMAND_LINE_OFFSET,
				COMMAND_LINE_SIZE);

			 /* Relocated */
			setup_base = (struct boot_params *)0x90000;
		}

		/* It is recommended to clear memory up to the 32K mark */
		memset((u8 *)0x90000 + setup_size, 0,
		       SETUP_MAX_SIZE - setup_size);
	}

	if (big_image == false && (kernel_size) > ZIMAGE_MAX_SIZE) {
		printf("Error: zImage kernel too big! (size: %ld, max: %d)\n",
		       kernel_size, ZIMAGE_MAX_SIZE);
		return 0;
	}

	printf("Loading %s at address %lx (%ld bytes)\n",
	       big_image ? "bzImage" : "zImage", *load_addressp, kernel_size);

	memmove((void *)*load_addressp, image + setup_size, kernel_size);

	return setup_base;
}

int setup_zimage(struct boot_params *setup_base, char *cmd_line, int auto_boot,
		 ulong initrd_addr, ulong initrd_size, ulong cmdline_force)
{
	struct setup_header *hdr = &setup_base->hdr;
	int bootproto = get_boot_protocol(hdr, false);

	log_debug("Setup E820 entries\n");
	setup_base->e820_entries = install_e820_map(
		ARRAY_SIZE(setup_base->e820_map), setup_base->e820_map);

	if (bootproto == 0x0100) {
		setup_base->screen_info.cl_magic = COMMAND_LINE_MAGIC;
		setup_base->screen_info.cl_offset = COMMAND_LINE_OFFSET;
	}
	if (bootproto >= 0x0200) {
		hdr->type_of_loader = 0x80;	/* U-Boot version 0 */
		if (initrd_addr) {
			printf("Initial RAM disk at linear address "
			       "0x%08lx, size %ld bytes\n",
			       initrd_addr, initrd_size);

			hdr->ramdisk_image = initrd_addr;
			hdr->ramdisk_size = initrd_size;
		}
	}

	if (bootproto >= 0x0201) {
		hdr->heap_end_ptr = HEAP_END_OFFSET;
		hdr->loadflags |= HEAP_FLAG;
	}

	if (cmd_line) {
		log_debug("Setup cmdline\n");
		if (bootproto >= 0x0202) {
			hdr->cmd_line_ptr = (uintptr_t)cmd_line;
		} else if (bootproto >= 0x0200) {
			setup_base->screen_info.cl_magic = COMMAND_LINE_MAGIC;
			setup_base->screen_info.cl_offset =
				(uintptr_t)cmd_line - (uintptr_t)setup_base;

			hdr->setup_move_size = 0x9100;
		}

		/* build command line at COMMAND_LINE_OFFSET */
		if (cmdline_force)
			strcpy(cmd_line, (char *)cmdline_force);
		else
			build_command_line(cmd_line, auto_boot);
	}

	if (IS_ENABLED(CONFIG_INTEL_MID) && bootproto >= 0x0207)
		hdr->hardware_subarch = X86_SUBARCH_INTEL_MID;

	if (IS_ENABLED(CONFIG_GENERATE_ACPI_TABLE))
		setup_base->acpi_rsdp_addr = acpi_get_rsdp_addr();

	log_debug("Setup devicetree\n");
	setup_device_tree(hdr, (const void *)env_get_hex("fdtaddr", 0));
	setup_video(&setup_base->screen_info);

	if (IS_ENABLED(CONFIG_EFI_STUB))
		setup_efi_info(&setup_base->efi_info);

	return 0;
}

static int do_zboot_start(struct cmd_tbl *cmdtp, int flag, int argc,
			  char *const argv[])
{
	const char *s;

	memset(&state, '\0', sizeof(state));
	if (argc >= 2) {
		/* argv[1] holds the address of the bzImage */
		s = argv[1];
	} else {
		s = env_get("fileaddr");
	}

	if (s)
		state.bzimage_addr = simple_strtoul(s, NULL, 16);

	if (argc >= 3) {
		/* argv[2] holds the size of the bzImage */
		state.bzimage_size = simple_strtoul(argv[2], NULL, 16);
	}

	if (argc >= 4)
		state.initrd_addr = simple_strtoul(argv[3], NULL, 16);
	if (argc >= 5)
		state.initrd_size = simple_strtoul(argv[4], NULL, 16);
	if (argc >= 6) {
		/*
		 * When the base_ptr is passed in, we assume that the image is
		 * already loaded at the address given by argv[1] and therefore
		 * the original bzImage is somewhere else, or not accessible.
		 * In any case, we don't need access to the bzImage since all
		 * the processing is assumed to be done.
		 *
		 * So set the base_ptr to the given address, use this arg as the
		 * load address and set bzimage_addr to 0 so we know that it
		 * cannot be proceesed (or processed again).
		 */
		state.base_ptr = (void *)simple_strtoul(argv[5], NULL, 16);
		state.load_address = state.bzimage_addr;
		state.bzimage_addr = 0;
	}
	if (argc >= 7)
		state.cmdline = env_get(argv[6]);

	return 0;
}

static int do_zboot_load(struct cmd_tbl *cmdtp, int flag, int argc,
			 char *const argv[])
{
	struct boot_params *base_ptr;

	if (state.base_ptr) {
		struct boot_params *from = (struct boot_params *)state.base_ptr;

		base_ptr = (struct boot_params *)DEFAULT_SETUP_BASE;
		log_debug("Building boot_params at 0x%8.8lx\n",
			  (ulong)base_ptr);
		memset(base_ptr, '\0', sizeof(*base_ptr));
		base_ptr->hdr = from->hdr;
	} else {
		base_ptr = load_zimage((void *)state.bzimage_addr, state.bzimage_size,
				       &state.load_address);
		if (!base_ptr) {
			puts("## Kernel loading failed ...\n");
			return CMD_RET_FAILURE;
		}
	}
	state.base_ptr = base_ptr;
	if (env_set_hex("zbootbase", (ulong)base_ptr) ||
	    env_set_hex("zbootaddr", state.load_address))
		return CMD_RET_FAILURE;

	return 0;
}

static int do_zboot_setup(struct cmd_tbl *cmdtp, int flag, int argc,
			  char *const argv[])
{
	struct boot_params *base_ptr = state.base_ptr;
	int ret;

	if (!base_ptr) {
		printf("base is not set: use 'zboot load' first\n");
		return CMD_RET_FAILURE;
	}
	ret = setup_zimage(base_ptr, (char *)base_ptr + COMMAND_LINE_OFFSET,
			   0, state.initrd_addr, state.initrd_size,
			   (ulong)state.cmdline);
	if (ret) {
		puts("Setting up boot parameters failed ...\n");
		return CMD_RET_FAILURE;
	}

	return 0;
}

static int do_zboot_info(struct cmd_tbl *cmdtp, int flag, int argc,
			 char *const argv[])
{
	printf("Kernel loaded at %08lx, setup_base=%p\n",
	       state.load_address, state.base_ptr);

	return 0;
}

static int do_zboot_go(struct cmd_tbl *cmdtp, int flag, int argc,
		       char *const argv[])
{
	int ret;

	disable_interrupts();

	/* we assume that the kernel is in place */
	ret = boot_linux_kernel((ulong)state.base_ptr, state.load_address,
				false);
	printf("Kernel returned! (err=%d)\n", ret);

	return CMD_RET_FAILURE;
}

static void print_num(const char *name, ulong value)
{
	printf("%-20s: %lx\n", name, value);
}

static void print_num64(const char *name, u64 value)
{
	printf("%-20s: %llx\n", name, value);
}

static const char *const e820_type_name[E820_COUNT] = {
	[E820_RAM] = "RAM",
	[E820_RESERVED] = "Reserved",
	[E820_ACPI] = "ACPI",
	[E820_NVS] = "ACPI NVS",
	[E820_UNUSABLE] = "Unusable",
};

static const char *const bootloader_id[] = {
	"LILO",
	"Loadlin",
	"bootsect-loader",
	"Syslinux",
	"Etherboot/gPXE/iPXE",
	"ELILO",
	"undefined",
	"GRUB",
	"U-Boot",
	"Xen",
	"Gujin",
	"Qemu",
	"Arcturus Networks uCbootloader",
	"kexec-tools",
	"Extended",
	"Special",
	"Reserved",
	"Minimal Linux Bootloader",
	"OVMF UEFI virtualization stack",
};

struct flag_info {
	uint bit;
	const char *name;
};

static struct flag_info load_flags[] = {
	{ LOADED_HIGH, "loaded-high" },
	{ QUIET_FLAG, "quiet" },
	{ KEEP_SEGMENTS, "keep-segments" },
	{ CAN_USE_HEAP, "can-use-heap" },
};

static struct flag_info xload_flags[] = {
	{ XLF_KERNEL_64, "64-bit-entry" },
	{ XLF_CAN_BE_LOADED_ABOVE_4G, "can-load-above-4gb" },
	{ XLF_EFI_HANDOVER_32, "32-efi-handoff" },
	{ XLF_EFI_HANDOVER_64, "64-efi-handoff" },
	{ XLF_EFI_KEXEC, "kexec-efi-runtime" },
};

static void print_flags(struct flag_info *flags, int count, uint value)
{
	int i;

	printf("%-20s:", "");
	for (i = 0; i < count; i++) {
		uint mask = flags[i].bit;

		if (value & mask)
			printf(" %s", flags[i].name);
	}
	printf("\n");
}

static void show_loader(struct setup_header *hdr)
{
	bool version_valid = false;
	int type, version;
	const char *name;

	type = hdr->type_of_loader >> 4;
	version = hdr->type_of_loader & 0xf;
	if (type == 0xe)
		type = 0x10 + hdr->ext_loader_type;
	version |= hdr->ext_loader_ver << 4;
	if (!hdr->type_of_loader) {
		name = "pre-2.00 bootloader";
	} else if (hdr->type_of_loader == 0xff) {
		name = "unknown";
	} else if (type < ARRAY_SIZE(bootloader_id)) {
		name = bootloader_id[type];
		version_valid = true;
	} else {
		name = "undefined";
	}
	printf("%20s  %s", "", name);
	if (version_valid)
		printf(", version %x", version);
	printf("\n");
}

int do_zboot_dump(struct cmd_tbl *cmdtp, int flag, int argc, char *const argv[])
{
	struct boot_params *base_ptr = state.base_ptr;
	struct setup_header *hdr;
	const char *version;
	int i;

	if (argc > 1)
		base_ptr = (void *)simple_strtoul(argv[1], NULL, 16);
	if (!base_ptr) {
		printf("No zboot setup_base\n");
		return CMD_RET_FAILURE;
	}
	printf("Setup located at %p:\n\n", base_ptr);
	print_num64("ACPI RSDP addr", base_ptr->acpi_rsdp_addr);

	printf("E820: %d entries\n", base_ptr->e820_entries);
	if (base_ptr->e820_entries) {
		printf("%18s  %16s  %s\n", "Addr", "Size", "Type");
		for (i = 0; i < base_ptr->e820_entries; i++) {
			struct e820_entry *entry = &base_ptr->e820_map[i];

			printf("%12llx  %10llx  %s\n", entry->addr, entry->size,
			       entry->type < E820_COUNT ?
			       e820_type_name[entry->type] :
			       simple_itoa(entry->type));
		}
	}

	hdr = &base_ptr->hdr;
	print_num("Setup sectors", hdr->setup_sects);
	print_num("Root flags", hdr->root_flags);
	print_num("Sys size", hdr->syssize);
	print_num("RAM size", hdr->ram_size);
	print_num("Video mode", hdr->vid_mode);
	print_num("Root dev", hdr->root_dev);
	print_num("Boot flag", hdr->boot_flag);
	print_num("Jump", hdr->jump);
	print_num("Header", hdr->header);
	if (hdr->header == KERNEL_V2_MAGIC)
		printf("%-20s  %s\n", "", "Kernel V2");
	else
		printf("%-20s  %s\n", "", "Ancient kernel, using version 100");
	print_num("Version", hdr->version);
	print_num("Real mode switch", hdr->realmode_swtch);
	print_num("Start sys", hdr->start_sys);
	print_num("Kernel version", hdr->kernel_version);
	version = get_kernel_version(base_ptr, (void *)state.bzimage_addr);
	if (version)
		printf("   @%p: %s\n", version, version);
	print_num("Type of loader", hdr->type_of_loader);
	show_loader(hdr);
	print_num("Load flags", hdr->loadflags);
	print_flags(load_flags, ARRAY_SIZE(load_flags), hdr->loadflags);
	print_num("Setup move size", hdr->setup_move_size);
	print_num("Code32 start", hdr->code32_start);
	print_num("Ramdisk image", hdr->ramdisk_image);
	print_num("Ramdisk size", hdr->ramdisk_size);
	print_num("Bootsect kludge", hdr->bootsect_kludge);
	print_num("Heap end ptr", hdr->heap_end_ptr);
	print_num("Ext loader ver", hdr->ext_loader_ver);
	print_num("Ext loader type", hdr->ext_loader_type);
	print_num("Command line ptr", hdr->cmd_line_ptr);
	if (hdr->cmd_line_ptr) {
		printf("   ");
		/* Use puts() to avoid limits from CONFIG_SYS_PBSIZE */
		puts((char *)(ulong)hdr->cmd_line_ptr);
		printf("\n");
	}
	print_num("Initrd addr max", hdr->initrd_addr_max);
	print_num("Kernel alignment", hdr->kernel_alignment);
	print_num("Relocatable kernel", hdr->relocatable_kernel);
	print_num("Min alignment", hdr->min_alignment);
	if (hdr->min_alignment)
		printf("%-20s: %x\n", "", 1 << hdr->min_alignment);
	print_num("Xload flags", hdr->xloadflags);
	print_flags(xload_flags, ARRAY_SIZE(xload_flags), hdr->xloadflags);
	print_num("Cmdline size", hdr->cmdline_size);
	print_num("Hardware subarch", hdr->hardware_subarch);
	print_num64("HW subarch data", hdr->hardware_subarch_data);
	print_num("Payload offset", hdr->payload_offset);
	print_num("Payload length", hdr->payload_length);
	print_num64("Setup data", hdr->setup_data);
	print_num64("Pref address", hdr->pref_address);
	print_num("Init size", hdr->init_size);
	print_num("Handover offset", hdr->handover_offset);
	if (get_boot_protocol(hdr, false) >= 0x215)
		print_num("Kernel info offset", hdr->kernel_info_offset);

	return 0;
}

/* Note: This defines the complete_zboot() function */
U_BOOT_SUBCMDS(zboot,
	U_BOOT_CMD_MKENT(start, 8, 1, do_zboot_start, "", ""),
	U_BOOT_CMD_MKENT(load, 1, 1, do_zboot_load, "", ""),
	U_BOOT_CMD_MKENT(setup, 1, 1, do_zboot_setup, "", ""),
	U_BOOT_CMD_MKENT(info, 1, 1, do_zboot_info, "", ""),
	U_BOOT_CMD_MKENT(go, 1, 1, do_zboot_go, "", ""),
	U_BOOT_CMD_MKENT(dump, 2, 1, do_zboot_dump, "", ""),
)

int do_zboot_states(struct cmd_tbl *cmdtp, int flag, int argc,
		    char *const argv[], int state_mask)
{
	int i;

	for (i = 0; i < ZBOOT_STATE_COUNT; i++) {
		struct cmd_tbl *cmd = &zboot_subcmds[i];
		int mask = 1 << i;
		int ret;

		if (mask & state_mask) {
			ret = cmd->cmd(cmd, flag, argc, argv);
			if (ret)
				return ret;
		}
	}

	return 0;
}

int do_zboot_parent(struct cmd_tbl *cmdtp, int flag, int argc,
		    char *const argv[], int *repeatable)
{
	/* determine if we have a sub command */
	if (argc > 1) {
		char *endp;

		simple_strtoul(argv[1], &endp, 16);
		/*
		 * endp pointing to nul means that argv[1] was just a valid
		 * number, so pass it along to the normal processing
		 */
		if (*endp)
			return do_zboot(cmdtp, flag, argc, argv, repeatable);
	}

	do_zboot_states(cmdtp, flag, argc, argv, ZBOOT_STATE_START |
			ZBOOT_STATE_LOAD | ZBOOT_STATE_SETUP |
			ZBOOT_STATE_INFO | ZBOOT_STATE_GO);

	return CMD_RET_FAILURE;
}

<<<<<<< HEAD
#ifdef CONFIG_ANDROID_BOOT_IMAGE
static char hex_to_char(uint8_t nibble) {
	if (nibble < 10) {
		return '0' + nibble;
	} else {
		return 'a' + nibble - 10;
	}
}
// Helper function to convert 32bit int to a hex string
static void hex_to_str(char* str, ulong input) {
	str[0] = '0'; str[1] = 'x';
	size_t str_idx = 2;
	uint32_t byte_extracted;
	uint8_t nibble;
        // Assume that this is on a little endian system.
	for(int byte_idx = 3; byte_idx >= 0; byte_idx--) {
		byte_extracted = ((0xFF << (byte_idx*8)) & input) >> (byte_idx*8);
		nibble = byte_extracted & 0xF0;
		nibble = nibble >> 4;
		nibble = nibble & 0xF;
		str[str_idx] = hex_to_char(nibble);
		str_idx++;
		nibble = byte_extracted & 0xF;
		str[str_idx] = hex_to_char(nibble);
		str_idx++;
	}
	str[str_idx] = 0;
}
int android_bootloader_boot_kernel(const struct andr_boot_info *boot_info)
{
	ulong kernel_address;
	ulong ramdisk_address, ramdisk_len;
	char kernel_addr_str[12], ramdisk_addr_str[12], ramdisk_len_str[12];
	char *zboot_args[] = {
		"zboot", kernel_addr_str, "0", ramdisk_addr_str, ramdisk_len_str, NULL };

	if (android_image_get_kernel(boot_info, images.verify, NULL, NULL))
		return -1;
	if (android_image_get_ramdisk(boot_info, &ramdisk_address, &ramdisk_len))
		return -1;

	kernel_address = android_image_get_kload(boot_info);
	hex_to_str(kernel_addr_str, kernel_address);
	hex_to_str(ramdisk_addr_str, ramdisk_address);
	hex_to_str(ramdisk_len_str , ramdisk_len);

	printf("Booting kernel at %s with fdt at %s ramdisk %s (%s bytes)...\n\n\n",
		kernel_addr_str, env_get("fdtaddr"), ramdisk_addr_str, ramdisk_len_str);
	do_zboot(NULL, 0, 5, zboot_args);

	return -1;
}
#endif

U_BOOT_CMD(
	zboot, 5, 0,	do_zboot,
	"Boot bzImage",
	"[addr] [size] [initrd addr] [initrd size]\n"
=======
U_BOOT_CMDREP_COMPLETE(
	zboot, 8, do_zboot_parent, "Boot bzImage",
	"[addr] [size] [initrd addr] [initrd size] [setup] [cmdline]\n"
>>>>>>> c4fddedc
	"      addr -        The optional starting address of the bzimage.\n"
	"                    If not set it defaults to the environment\n"
	"                    variable \"fileaddr\".\n"
	"      size -        The optional size of the bzimage. Defaults to\n"
	"                    zero.\n"
	"      initrd addr - The address of the initrd image to use, if any.\n"
	"      initrd size - The size of the initrd image to use, if any.\n"
	"      setup -       The address of the kernel setup region, if this\n"
	"                    is not at addr\n"
	"      cmdline -     Environment variable containing the kernel\n"
	"                    command line, to override U-Boot's normal\n"
	"                    cmdline generation\n"
	"\n"
	"Sub-commands to do part of the zboot sequence:\n"
	"\tstart [addr [arg ...]] - specify arguments\n"
	"\tload   - load OS image\n"
	"\tsetup  - set up table\n"
	"\tinfo   - show summary info\n"
	"\tgo     - start OS\n"
	"\tdump [addr]    - dump info (optional address of boot params)",
	complete_zboot
);<|MERGE_RESOLUTION|>--- conflicted
+++ resolved
@@ -727,7 +727,6 @@
 	return CMD_RET_FAILURE;
 }
 
-<<<<<<< HEAD
 #ifdef CONFIG_ANDROID_BOOT_IMAGE
 static char hex_to_char(uint8_t nibble) {
 	if (nibble < 10) {
@@ -763,6 +762,7 @@
 	char kernel_addr_str[12], ramdisk_addr_str[12], ramdisk_len_str[12];
 	char *zboot_args[] = {
 		"zboot", kernel_addr_str, "0", ramdisk_addr_str, ramdisk_len_str, NULL };
+	int repeatable = 0;
 
 	if (android_image_get_kernel(boot_info, images.verify, NULL, NULL))
 		return -1;
@@ -776,21 +776,16 @@
 
 	printf("Booting kernel at %s with fdt at %s ramdisk %s (%s bytes)...\n\n\n",
 		kernel_addr_str, env_get("fdtaddr"), ramdisk_addr_str, ramdisk_len_str);
-	do_zboot(NULL, 0, 5, zboot_args);
+
+	do_zboot_parent(NULL, 0, 5, zboot_args, &repeatable);
 
 	return -1;
 }
 #endif
 
-U_BOOT_CMD(
-	zboot, 5, 0,	do_zboot,
-	"Boot bzImage",
-	"[addr] [size] [initrd addr] [initrd size]\n"
-=======
 U_BOOT_CMDREP_COMPLETE(
 	zboot, 8, do_zboot_parent, "Boot bzImage",
 	"[addr] [size] [initrd addr] [initrd size] [setup] [cmdline]\n"
->>>>>>> c4fddedc
 	"      addr -        The optional starting address of the bzimage.\n"
 	"                    If not set it defaults to the environment\n"
 	"                    variable \"fileaddr\".\n"
