--- conflicted
+++ resolved
@@ -82,39 +82,18 @@
 int board_init(void)
 {
 	vexpress64_pcie_init();
-#ifdef CONFIG_VIRTIO_NET
 	virtio_init();
-#endif
 	return 0;
 }
 
 int dram_init(void)
 {
-<<<<<<< HEAD
-	if (fdtdec_setup_mem_size_base() != 0)
-		gd->ram_size = PHYS_SDRAM_1_SIZE;
-	return 0;
-=======
 	return fdtdec_setup_mem_size_base();
->>>>>>> e092e325
 }
 
 int dram_init_banksize(void)
 {
-<<<<<<< HEAD
-	if (fdtdec_setup_memory_banksize() != 0) {
-		gd->bd->bi_dram[0].start = PHYS_SDRAM_1;
-		gd->bd->bi_dram[0].size = PHYS_SDRAM_1_SIZE;
-#ifdef PHYS_SDRAM_2
-		gd->bd->bi_dram[1].start = PHYS_SDRAM_2;
-		gd->bd->bi_dram[1].size = PHYS_SDRAM_2_SIZE;
-#endif
-	}
-
-	return 0;
-=======
 	return fdtdec_setup_memory_banksize();
->>>>>>> e092e325
 }
 
 /* Assigned in lowlevel_init.S
@@ -243,12 +222,6 @@
 		unmap_sysmem(fdt);
 	}
 
-	/*
-	 * Make sure virtio bus is enumerated so that peripherals
-	 * on the virtio bus can be discovered by their drivers
-	 */
-	virtio_init();
-
 	return 0;
 }
 #endif
