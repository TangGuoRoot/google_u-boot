--- conflicted
+++ resolved
@@ -18,14 +18,12 @@
 #include <dm/platform_data/serial_pl01x.h>
 #include "pcie.h"
 #include <asm/armv8/mmu.h>
-<<<<<<< HEAD
 #include <mapmem.h>
-=======
+
 #ifdef CONFIG_VIRTIO_NET
 #include <virtio_types.h>
 #include <virtio.h>
 #endif
->>>>>>> e4b6ebd3
 
 DECLARE_GLOBAL_DATA_PTR;
 
@@ -78,6 +76,119 @@
 	return 0;
 }
 
+int dram_init(void)
+{
+	if (fdtdec_setup_mem_size_base() != 0)
+		gd->ram_size = PHYS_SDRAM_1_SIZE;
+	return 0;
+}
+
+int dram_init_banksize(void)
+{
+	if (fdtdec_setup_memory_banksize() != 0) {
+		gd->bd->bi_dram[0].start = PHYS_SDRAM_1;
+		gd->bd->bi_dram[0].size = PHYS_SDRAM_1_SIZE;
+#ifdef PHYS_SDRAM_2
+		gd->bd->bi_dram[1].start = PHYS_SDRAM_2;
+		gd->bd->bi_dram[1].size = PHYS_SDRAM_2_SIZE;
+#endif
+	}
+
+	return 0;
+}
+
+/* Assigned in lowlevel_init.S
+ * Push the variable into the .data section so that it
+ * does not get cleared later.
+ */
+unsigned long __section(".data") prior_stage_fdt_address;
+
+#ifdef CONFIG_OF_BOARD
+
+#ifdef CONFIG_TARGET_VEXPRESS64_JUNO
+#define JUNO_FLASH_SEC_SIZE	(256 * 1024)
+static phys_addr_t find_dtb_in_nor_flash(const char *partname)
+{
+	phys_addr_t sector = CONFIG_SYS_FLASH_BASE;
+	int i;
+
+	for (i = 0;
+	     i < CONFIG_SYS_MAX_FLASH_SECT;
+	     i++, sector += JUNO_FLASH_SEC_SIZE) {
+		int len = strlen(partname) + 1;
+		int offs;
+		phys_addr_t imginfo;
+		u32 reg;
+
+		reg = readl(sector + JUNO_FLASH_SEC_SIZE - 0x04);
+                /* This makes up the string "HSLFTOOF" flash footer */
+		if (reg != 0x464F4F54U)
+			continue;
+		reg = readl(sector + JUNO_FLASH_SEC_SIZE - 0x08);
+                if (reg != 0x464C5348U)
+			continue;
+
+		for (offs = 0; offs < 32; offs += 4, len -= 4) {
+			reg = readl(sector + JUNO_FLASH_SEC_SIZE - 0x30 + offs);
+			if (strncmp(partname + offs, (char *)&reg,
+			            len > 4 ? 4 : len))
+				break;
+
+			if (len > 4)
+				continue;
+
+			reg = readl(sector + JUNO_FLASH_SEC_SIZE - 0x10);
+			imginfo = sector + JUNO_FLASH_SEC_SIZE - 0x30 - reg;
+			reg = readl(imginfo + 0x54);
+
+			return CONFIG_SYS_FLASH_BASE +
+			       reg * JUNO_FLASH_SEC_SIZE;
+		}
+	}
+
+	printf("No DTB found\n");
+
+	return ~0;
+}
+#endif
+
+void *board_fdt_blob_setup(int *err)
+{
+#ifdef CONFIG_TARGET_VEXPRESS64_JUNO
+	phys_addr_t fdt_rom_addr = find_dtb_in_nor_flash(CONFIG_JUNO_DTB_PART);
+
+	*err = 0;
+	if (fdt_rom_addr == ~0UL) {
+		*err = -ENXIO;
+		return NULL;
+	}
+
+	return (void *)fdt_rom_addr;
+#endif
+
+#ifdef CONFIG_SYS_FDT_ADDR
+	if (fdt_magic(CONFIG_SYS_FDT_ADDR) == FDT_MAGIC) {
+		*err = 0;
+		return (void *)CONFIG_SYS_FDT_ADDR;
+	}
+#endif
+
+#ifdef VEXPRESS_FDT_ADDR
+	if (fdt_magic(VEXPRESS_FDT_ADDR) == FDT_MAGIC) {
+		*err = 0;
+		return (void *)VEXPRESS_FDT_ADDR;
+	}
+#endif
+
+	if (fdt_magic(prior_stage_fdt_address) == FDT_MAGIC) {
+		*err = 0;
+		return (void *)prior_stage_fdt_address;
+	}
+
+	*err = -ENXIO;
+	return NULL;
+}
+
 int board_late_init(void)
 {
 	int err;
@@ -114,137 +225,7 @@
 
 	return 0;
 }
-
-int dram_init(void)
-{
-	if (fdtdec_setup_mem_size_base() != 0)
-		gd->ram_size = PHYS_SDRAM_1_SIZE;
-	return 0;
-}
-
-int dram_init_banksize(void)
-{
-	if (fdtdec_setup_memory_banksize() != 0) {
-		gd->bd->bi_dram[0].start = PHYS_SDRAM_1;
-		gd->bd->bi_dram[0].size = PHYS_SDRAM_1_SIZE;
-#ifdef PHYS_SDRAM_2
-		gd->bd->bi_dram[1].start = PHYS_SDRAM_2;
-		gd->bd->bi_dram[1].size = PHYS_SDRAM_2_SIZE;
-#endif
-	}
-
-	return 0;
-}
-
-<<<<<<< HEAD
-#if CONFIG_IS_ENABLED(OF_BOARD)
-
-#if defined(CONFIG_JUNO_DTB_PART)
-
-=======
-/* Assigned in lowlevel_init.S
- * Push the variable into the .data section so that it
- * does not get cleared later.
- */
-unsigned long __section(".data") prior_stage_fdt_address;
-
-#ifdef CONFIG_OF_BOARD
-
-#ifdef CONFIG_TARGET_VEXPRESS64_JUNO
->>>>>>> e4b6ebd3
-#define JUNO_FLASH_SEC_SIZE	(256 * 1024)
-
-static phys_addr_t find_dtb(void)
-{
-	const char *partname = CONFIG_JUNO_DTB_PART;
-	phys_addr_t sector = CONFIG_SYS_FLASH_BASE;
-	int i;
-
-	for (i = 0;
-	     i < CONFIG_SYS_MAX_FLASH_SECT;
-	     i++, sector += JUNO_FLASH_SEC_SIZE) {
-		int len = strlen(partname) + 1;
-		int offs;
-		phys_addr_t imginfo;
-		u32 reg;
-
-		reg = readl(sector + JUNO_FLASH_SEC_SIZE - 0x04);
-                /* This makes up the string "HSLFTOOF" flash footer */
-		if (reg != 0x464F4F54U)
-			continue;
-		reg = readl(sector + JUNO_FLASH_SEC_SIZE - 0x08);
-                if (reg != 0x464C5348U)
-			continue;
-
-		for (offs = 0; offs < 32; offs += 4, len -= 4) {
-			reg = readl(sector + JUNO_FLASH_SEC_SIZE - 0x30 + offs);
-			if (strncmp(partname + offs, (char *)&reg,
-			            len > 4 ? 4 : len))
-				break;
-
-			if (len > 4)
-				continue;
-
-			reg = readl(sector + JUNO_FLASH_SEC_SIZE - 0x10);
-			imginfo = sector + JUNO_FLASH_SEC_SIZE - 0x30 - reg;
-			reg = readl(imginfo + 0x54);
-
-			return CONFIG_SYS_FLASH_BASE +
-			       reg * JUNO_FLASH_SEC_SIZE;
-		}
-	}
-
-	printf("No DTB found\n");
-
-	return ~0;
-}
-#endif
-
-#else /* CONFIG_JUNO_DTB_PART */
-
-static phys_addr_t find_dtb(void)
-{
-	/* Gem5 loads a generated DTB for us. */
-	return CONFIG_SYS_FDT_ADDR;
-}
-
-#endif /* CONFIG_JUNO_DTB_PART */
-
-void *board_fdt_blob_setup(int *err)
-{
-<<<<<<< HEAD
-	phys_addr_t fdt_rom_addr = find_dtb();
-=======
-#ifdef CONFIG_TARGET_VEXPRESS64_JUNO
-	phys_addr_t fdt_rom_addr = find_dtb_in_nor_flash(CONFIG_JUNO_DTB_PART);
->>>>>>> e4b6ebd3
-
-	*err = 0;
-	if (fdt_rom_addr == ~0UL) {
-		*err = -ENXIO;
-		return NULL;
-	}
-
-	return (void *)fdt_rom_addr;
-#endif
-
-#ifdef VEXPRESS_FDT_ADDR
-	if (fdt_magic(VEXPRESS_FDT_ADDR) == FDT_MAGIC) {
-		*err = 0;
-		return (void *)VEXPRESS_FDT_ADDR;
-	}
-#endif
-
-	if (fdt_magic(prior_stage_fdt_address) == FDT_MAGIC) {
-		*err = 0;
-		return (void *)prior_stage_fdt_address;
-	}
-
-	*err = -ENXIO;
-	return NULL;
-}
-
-#endif /* CONFIG_OF_BOARD */
+#endif
 
 #ifndef CONFIG_SYSRESET
 
