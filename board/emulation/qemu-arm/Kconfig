--- conflicted
+++ resolved
@@ -12,11 +12,9 @@
 	imply VIRTIO_NET
 	imply VIRTIO_BLK
 
-<<<<<<< HEAD
 config SYS_EARLY_PCI_INIT
 	def_bool y
 
-=======
 endif
 
 if TARGET_QEMU_ARM_64BIT && !TFABOOT
@@ -25,5 +23,4 @@
 	imply SET_DFU_ALT_INFO
 
 source "board/emulation/common/Kconfig"
->>>>>>> 840658b0
 endif