menu "Command line interface"

config CMDLINE
	bool "Support U-Boot commands"
	default y
	help
	  Enable U-Boot's command-line functions. This provides a means
	  to enter commands into U-Boot for a wide variety of purposes. It
	  also allows scripts (containing commands) to be executed.
	  Various commands and command categorys can be indivdually enabled.
	  Depending on the number of commands enabled, this can add
	  substantially to the size of U-Boot.

config HUSH_PARSER
	bool "Use hush shell"
	depends on CMDLINE
	help
	  This option enables the "hush" shell (from Busybox) as command line
	  interpreter, thus enabling powerful command line syntax like
	  if...then...else...fi conditionals or `&&' and '||'
	  constructs ("shell scripts").

	  If disabled, you get the old, much simpler behaviour with a somewhat
	  smaller memory footprint.

config SYS_PROMPT
	string "Shell prompt"
	default "=> "
	help
	  This string is displayed in the command line to the left of the
	  cursor.

menu "Autoboot options"

config AUTOBOOT
	bool "Autoboot"
	default y
	help
	  This enables the autoboot.  See doc/README.autoboot for detail.

config AUTOBOOT_KEYED
	bool "Stop autobooting via specific input key / string"
	default n
	help
	  This option enables stopping (aborting) of the automatic
	  boot feature only by issuing a specific input key or
	  string. If not enabled, any input key will abort the
	  U-Boot automatic booting process and bring the device
	  to the U-Boot prompt for user input.

config AUTOBOOT_PROMPT
	string "Autoboot stop prompt"
	depends on AUTOBOOT_KEYED
	default "Autoboot in %d seconds\\n"
	help
	  This string is displayed before the boot delay selected by
	  CONFIG_BOOTDELAY starts. If it is not defined	there is no
	  output indicating that autoboot is in progress.

	  Note that this define is used as the (only) argument to a
	  printf() call, so it may contain '%' format specifications,
	  provided that it also includes, sepearated by commas exactly
	  like in a printf statement, the required arguments. It is
	  the responsibility of the user to select only such arguments
	  that are valid in the given context.

config AUTOBOOT_ENCRYPTION
	bool "Enable encryption in autoboot stopping"
	depends on AUTOBOOT_KEYED
	default n

config AUTOBOOT_DELAY_STR
	string "Delay autobooting via specific input key / string"
	depends on AUTOBOOT_KEYED && !AUTOBOOT_ENCRYPTION
	help
	  This option delays the automatic boot feature by issuing
	  a specific input key or string. If CONFIG_AUTOBOOT_DELAY_STR
	  or the environment variable "bootdelaykey" is specified
	  and this string is received from console input before
	  autoboot starts booting, U-Boot gives a command prompt. The
	  U-Boot prompt will time out if CONFIG_BOOT_RETRY_TIME is
	  used, otherwise it never times out.

config AUTOBOOT_STOP_STR
	string "Stop autobooting via specific input key / string"
	depends on AUTOBOOT_KEYED && !AUTOBOOT_ENCRYPTION
	help
	  This option enables stopping (aborting) of the automatic
	  boot feature only by issuing a specific input key or
	  string. If CONFIG_AUTOBOOT_STOP_STR or the environment
	  variable "bootstopkey" is specified and this string is
	  received from console input before autoboot starts booting,
	  U-Boot gives a command prompt. The U-Boot prompt never
	  times out, even if CONFIG_BOOT_RETRY_TIME is used.

config AUTOBOOT_KEYED_CTRLC
	bool "Enable Ctrl-C autoboot interruption"
	depends on AUTOBOOT_KEYED && !AUTOBOOT_ENCRYPTION
	default n
	help
	  This option allows for the boot sequence to be interrupted
	  by ctrl-c, in addition to the "bootdelaykey" and "bootstopkey".
	  Setting this variable	provides an escape sequence from the
	  limited "password" strings.

config AUTOBOOT_STOP_STR_SHA256
	string "Stop autobooting via SHA256 encrypted password"
	depends on AUTOBOOT_KEYED && AUTOBOOT_ENCRYPTION
	help
	  This option adds the feature to only stop the autobooting,
	  and therefore boot into the U-Boot prompt, when the input
	  string / password matches a values that is encypted via
	  a SHA256 hash and saved in the environment.

endmenu

source "cmd/fastboot/Kconfig"

config BUILD_BIN2C
	bool

comment "Commands"

menu "Info commands"

config CMD_BDI
	bool "bdinfo"
	default y
	help
	  Print board info

config CMD_CONFIG
	bool "config"
	select BUILD_BIN2C
	default SANDBOX
	help
	  Print ".config" contents.

	  If this option is enabled, the ".config" file contents are embedded
	  in the U-Boot image and can be printed on the console by the "config"
	  command.  This provides information of which options are enabled on
	  the running U-Boot.

config CMD_CONSOLE
	bool "coninfo"
	default y
	help
	  Print console devices and information.

config CMD_CPU
	bool "cpu"
	help
	  Print information about available CPUs. This normally shows the
	  number of CPUs, type (e.g. manufacturer, architecture, product or
	  internal name) and clock frequency. Other information may be
	  available depending on the CPU driver.

config CMD_LICENSE
	bool "license"
	select BUILD_BIN2C
	help
	  Print GPL license text

config CMD_REGINFO
	bool "reginfo"
	depends on PPC
	help
	  Register dump

endmenu

menu "Boot commands"

config CMD_BOOTD
	bool "bootd"
	default y
	help
	  Run the command stored in the environment "bootcmd", i.e.
	  "bootd" does the same thing as "run bootcmd".

config CMD_BOOTM
	bool "bootm"
	default y
	help
	  Boot an application image from the memory.

config CMD_BOOTZ
	bool "bootz"
	help
	  Boot the Linux zImage

config CMD_BOOTI
	bool "booti"
	depends on ARM64
	default y
	help
	  Boot an AArch64 Linux Kernel image from memory.

config CMD_BOOTEFI
	bool "bootefi"
	depends on EFI_LOADER
	default y
	help
	  Boot an EFI image from memory.

config CMD_BOOTEFI_HELLO_COMPILE
	bool "Compile a standard EFI hello world binary for testing"
	depends on CMD_BOOTEFI && (ARM || X86)
	default y
	help
	  This compiles a standard EFI hello world application with U-Boot so
	  that it can be used with the test/py testing framework. This is useful
	  for testing that EFI is working at a basic level, and for bringing
	  up EFI support on a new architecture.

	  No additional space will be required in the resulting U-Boot binary
	  when this option is enabled.

config CMD_BOOTEFI_HELLO
	bool "Allow booting a standard EFI hello world for testing"
	depends on CMD_BOOTEFI_HELLO_COMPILE
	help
	  This adds a standard EFI hello world application to U-Boot so that
	  it can be used with the 'bootefi hello' command. This is useful
	  for testing that EFI is working at a basic level, and for bringing
	  up EFI support on a new architecture.

source lib/efi_selftest/Kconfig

config CMD_BOOTMENU
	bool "bootmenu"
	select MENU
	help
	  Add an ANSI terminal boot menu command.

config CMD_ELF
	bool "bootelf, bootvx"
	default y
	help
	  Boot an ELF/vxWorks image from the memory.

config CMD_FDT
	bool "Flattened Device Tree utility commands"
	default y
	depends on OF_LIBFDT
	help
	  Do FDT related setup before booting into the Operating System.

config CMD_GO
	bool "go"
	default y
	help
	  Start an application at a given address.

config CMD_RUN
	bool "run"
	default y
	help
	  Run the command in the given environment variable.

config CMD_IMI
	bool "iminfo"
	default y
	help
	  Print header information for application image.

config CMD_IMLS
	bool "imls"
	help
	  List all images found in flash

config CMD_XIMG
	bool "imxtract"
	default y
	help
	  Extract a part of a multi-image.

config CMD_POWEROFF
	bool "poweroff"
	help
	  Poweroff/Shutdown the system

config CMD_SPL
	bool "spl export - Export boot information for Falcon boot"
	depends on SPL
	help
	  Falcon mode allows booting directly from SPL into an Operating
	  System such as Linux, thus skipping U-Boot proper. See
	  doc/README.falcon for full information about how to use this
	  command.

config CMD_SPL_NAND_OFS
	hex "Offset of OS command line args for Falcon-mode NAND boot"
	depends on CMD_SPL
	default 0
	help
	  This provides the offset of the command line arguments for Linux
	  when booting from NAND in Falcon mode.  See doc/README.falcon
	  for full information about how to use this option (and also see
	  board/gateworks/gw_ventana/README for an example).

config CMD_SPL_WRITE_SIZE
	hex "Size of argument area"
	depends on CMD_SPL
	default 0x2000
	help
	  This provides the size of the command-line argument area in NAND
	  flash used by Falcon-mode boot. See the documentation until CMD_SPL
	  for detail.

config CMD_THOR_DOWNLOAD
	bool "thor - TIZEN 'thor' download"
	help
	  Implements the 'thor' download protocol. This is a way of
	  downloading a software update over USB from an attached host.
	  There is no documentation about this within the U-Boot source code
	  but you should be able to find something on the interwebs.

config CMD_ZBOOT
	bool "zboot - x86 boot command"
	help
	  With x86 machines it is common to boot a bzImage file which
	  contains both a kernel and a setup.bin file. The latter includes
	  configuration information from the dark ages which x86 boards still
	  need to pick things out of.

	  Consider using FIT in preference to this since it supports directly
	  booting both 32- and 64-bit kernels, as well as secure boot.
	  Documentation is available in doc/uImage.FIT/x86-fit-boot.txt

endmenu

menu "Environment commands"

config CMD_ASKENV
	bool "ask for env variable"
	help
	  Ask for environment variable

config CMD_EXPORTENV
	bool "env export"
	default y
	help
	  Export environments.

config CMD_IMPORTENV
	bool "env import"
	default y
	help
	  Import environments.

config CMD_EDITENV
	bool "editenv"
	default y
	help
	  Edit environment variable.

config CMD_GREPENV
	bool "search env"
	help
	  Allow for searching environment variables

config CMD_SAVEENV
	bool "saveenv"
	default y
	help
	  Save all environment variables into the compiled-in persistent
	  storage.

config CMD_ENV_EXISTS
	bool "env exists"
	default y
	help
	  Check if a variable is defined in the environment for use in
	  shell scripting.

config CMD_ENV_CALLBACK
	bool "env callbacks - print callbacks and their associated variables"
	help
	  Some environment variable have callbacks defined by
	  U_BOOT_ENV_CALLBACK. These are called when the variable changes.
	  For example changing "baudrate" adjust the serial baud rate. This
	  command lists the currently defined callbacks.

config CMD_ENV_FLAGS
	bool "env flags -print variables that have non-default flags"
	help
	  Some environment variables have special flags that control their
	  behaviour. For example, serial# can only be written once and cannot
	  be deleted. This command shows the variables that have special
	  flags.

endmenu

menu "Memory commands"

config CMD_CRC32
	bool "crc32"
	select HASH
	default y
	help
	  Compute CRC32.

config CRC32_VERIFY
	bool "crc32 -v"
	depends on CMD_CRC32
	help
	  Add -v option to verify data against a crc32 checksum.

config CMD_EEPROM
	bool "eeprom - EEPROM subsystem"
	help
	  (deprecated, needs conversion to driver model)
	  Provides commands to read and write EEPROM (Electrically Erasable
	  Programmable Read Only Memory) chips that are connected over an
	  I2C bus.

config CMD_EEPROM_LAYOUT
	bool "Enable layout-aware eeprom commands"
	depends on CMD_EEPROM
	help
	  (deprecated, needs conversion to driver model)
	  When enabled, additional eeprom sub-commands become available.

	  eeprom print - prints the contents of the eeprom in a human-readable
	  way (eeprom layout fields, and data formatted to be fit for human
	  consumption).

	  eeprom update - allows user to update eeprom fields by specifying
	  the field name, and providing the new data in a human readable format
	  (same format as displayed by the eeprom print command).

	  Both commands can either auto detect the layout, or be told which
	  layout to use.

	  Feature API:
	  __weak int parse_layout_version(char *str)
		- override to provide your own layout name parsing
	  __weak void __eeprom_layout_assign(struct eeprom_layout *layout,
			int layout_version);
		- override to setup the layout metadata based on the version
	  __weak int eeprom_layout_detect(unsigned char *data)
		- override to provide your own algorithm for detecting layout
			version
	  eeprom_field.c
		- contains various printing and updating functions for common
			types of eeprom fields. Can be used for defining
			custom layouts.

config EEPROM_LAYOUT_HELP_STRING
	  string "Tells user what layout names are supported"
	  depends on CMD_EEPROM_LAYOUT
	  default "<not defined>"
	  help
	    Help printed with the LAYOUT VERSIONS part of the 'eeprom'
	    command's help.

config LOOPW
	bool "loopw"
	help
	  Infinite write loop on address range

config CMD_MD5SUM
	bool "md5sum"
	default n
	select MD5
	help
	  Compute MD5 checksum.

config MD5SUM_VERIFY
	bool "md5sum -v"
	default n
	depends on CMD_MD5SUM
	help
	  Add -v option to verify data against an MD5 checksum.

config CMD_MEMINFO
	bool "meminfo"
	help
	  Display memory information.

config CMD_MEMORY
	bool "md, mm, nm, mw, cp, cmp, base, loop"
	default y
	help
	  Memory commands.
	    md - memory display
	    mm - memory modify (auto-incrementing address)
	    nm - memory modify (constant address)
	    mw - memory write (fill)
	    cp - memory copy
	    cmp - memory compare
	    base - print or set address offset
	    loop - initialize loop on address range

config CMD_MEMTEST
	bool "memtest"
	help
	  Simple RAM read/write test.

config CMD_MX_CYCLIC
	bool "mdc, mwc"
	help
	  mdc - memory display cyclic
	  mwc - memory write cyclic

config CMD_SHA1SUM
	bool "sha1sum"
	select SHA1
	help
	  Compute SHA1 checksum.

config SHA1SUM_VERIFY
	bool "sha1sum -v"
	depends on CMD_SHA1SUM
	help
	  Add -v option to verify data against a SHA1 checksum.

config CMD_STRINGS
	bool "strings - display strings in memory"
	help
	  This works similarly to the Unix 'strings' command except that it
	  works with a memory range. String of printable characters found
	  within the range are displayed. The minimum number of characters
	  for a sequence to be considered a string can be provided.

endmenu

menu "Compression commands"

config CMD_LZMADEC
	bool "lzmadec"
	default y if CMD_BOOTI
	select LZMA
	help
	  Support decompressing an LZMA (Lempel-Ziv-Markov chain algorithm)
	  image from memory.

config CMD_UNZIP
	bool "unzip"
	default y if CMD_BOOTI
	help
	  Uncompress a zip-compressed memory region.

config CMD_ZIP
	bool "zip"
	help
	  Compress a memory region with zlib deflate method.

endmenu

menu "Device access commands"

config CMD_ARMFLASH
	#depends on FLASH_CFI_DRIVER
	bool "armflash"
	help
	  ARM Ltd reference designs flash partition access

config CMD_CLK
	bool "clk - Show clock frequencies"
	help
	  (deprecated)
	  Shows clock frequences by calling a sock_clk_dump() hook function.
	  This is depreated in favour of using the CLK uclass and accessing
	  clock values from associated drivers. However currently no command
	  exists for this.

config CMD_DEMO
	bool "demo - Demonstration commands for driver model"
	depends on DM
	help
	  Provides a 'demo' command which can be used to play around with
	  driver model. To use this properly you will need to enable one or
	  both of the demo devices (DM_DEMO_SHAPE and DM_DEMO_SIMPLE).
	  Otherwise you will always get an empty list of devices. The demo
	  devices are defined in the sandbox device tree, so the easiest
	  option is to use sandbox and pass the -d point to sandbox's
	  u-boot.dtb file.

config CMD_DFU
	bool "dfu"
	select USB_FUNCTION_DFU
	help
	  Enables the command "dfu" which is used to have U-Boot create a DFU
	  class device via USB. This command requires that the "dfu_alt_info"
	  environment variable be set and define the alt settings to expose to
	  the host.

config CMD_DM
	bool "dm - Access to driver model information"
	depends on DM
	default y
	help
	  Provides access to driver model data structures and information,
	  such as a list of devices, list of uclasses and the state of each
	  device (e.g. activated). This is not required for operation, but
	  can be useful to see the state of driver model for debugging or
	  interest.

config CMD_FDC
	bool "fdcboot - Boot from floppy device"
	help
	  The 'fdtboot' command allows booting an image from a floppy disk.

config CMD_FLASH
	bool "flinfo, erase, protect"
	default y
	help
	  NOR flash support.
	    flinfo - print FLASH memory information
	    erase - FLASH memory
	    protect - enable or disable FLASH write protection

config CMD_FPGA
	bool "fpga"
	default y
	help
	  FPGA support.

config CMD_FPGA_LOADBP
	bool "fpga loadbp - load partial bitstream (Xilinx only)"
	depends on CMD_FPGA
	help
	  Supports loading an FPGA device from a bitstream buffer containing
	  a partial bitstream.

config CMD_FPGA_LOADFS
	bool "fpga loadfs - load bitstream from FAT filesystem (Xilinx only)"
	depends on CMD_FPGA
	help
	  Supports loading an FPGA device from a FAT filesystem.

config CMD_FPGA_LOADMK
	bool "fpga loadmk - load bitstream from image"
	depends on CMD_FPGA
	help
	  Supports loading an FPGA device from a image generated by mkimage.

config CMD_FPGA_LOADP
	bool "fpga loadp - load partial bitstream"
	depends on CMD_FPGA
	help
	  Supports loading an FPGA device from a bitstream buffer containing
	  a partial bitstream.

config CMD_FPGAD
	bool "fpgad - dump FPGA registers"
	help
	  (legacy, needs conversion to driver model)
	  Provides a way to dump FPGA registers by calling the board-specific
	  fpga_get_reg() function. This functions similarly to the 'md'
	  command.

config CMD_FUSE
	bool "fuse - support for the fuse subssystem"
	help
	  (deprecated - needs conversion to driver model)
	  This allows reading, sensing, programming or overriding fuses
	  which control the behaviour of the device. The command uses the
	  fuse_...() API.

config CMD_GPIO
	bool "gpio"
	help
	  GPIO support.

config CMD_GPT
	bool "GPT (GUID Partition Table) command"
	select PARTITION_UUIDS
	select EFI_PARTITION
	imply RANDOM_UUID
	help
	  Enable the 'gpt' command to ready and write GPT style partition
	  tables.

config RANDOM_UUID
	bool "GPT Random UUID generation"
	help
	  Enable the generation of partitions with random UUIDs if none
	  are provided.

config CMD_GPT_RENAME
	bool "GPT partition renaming commands"
	depends on CMD_GPT
	help
	  Enables the 'gpt' command to interchange names on two GPT
	  partitions via the 'gpt swap' command or to rename single
	  partitions via the 'rename' command.

config CMD_IDE
	bool "ide - Support for IDE drivers"
	select IDE
	help
	  Provides an 'ide' command which allows accessing the IDE drive,
	  reseting the IDE interface, printing the partition table and
	  geting device info. It also enables the 'diskboot' command which
	  permits booting from an IDE drive.

config CMD_IO
	bool "io - Support for performing I/O accesses"
	help
	  Provides an 'iod' command to display I/O space and an 'iow' command
	  to write values to the I/O space. This can be useful for manually
	  checking the state of devices during boot when debugging device
	  drivers, etc.

config CMD_IOTRACE
	bool "iotrace - Support for tracing I/O activity"
	help
	  Provides an 'iotrace' command which supports recording I/O reads and
	  writes in a trace buffer in memory . It also maintains a checksum
	  of the trace records (even if space is exhausted) so that the
	  sequence of I/O accesses can be verified.

	  When debugging drivers it is useful to see what I/O accesses were
	  done and in what order.

	  Even if the individual accesses are of little interest it can be
	  useful to verify that the access pattern is consistent each time
	  an operation is performed. In this case a checksum can be used to
	  characterise the operation of a driver. The checksum can be compared
	  across different runs of the operation to verify that the driver is
	  working properly.

	  In particular, when performing major refactoring of the driver, where
	  the access pattern should not change, the checksum provides assurance
	  that the refactoring work has not broken the driver.

	  This works by sneaking into the io.h heder for an architecture and
	  redirecting I/O accesses through iotrace's tracing mechanism.

	  For now no commands are provided to examine the trace buffer. The
	  format is fairly simple, so 'md' is a reasonable substitute.

	  Note: The checksum feature is only useful for I/O regions where the
	  contents do not change outside of software control. Where this is not
	  suitable you can fall back to manually comparing the addresses. It
	  might be useful to enhance tracing to only checksum the accesses and
	  not the data read/written.

config CMD_I2C
	bool "i2c"
	help
	  I2C support.

config CMD_LOADB
	bool "loadb"
	default y
	help
	  Load a binary file over serial line.

config CMD_LOADS
	bool "loads"
	default y
	help
	  Load an S-Record file over serial line

<<<<<<< HEAD
config CMD_LOAD_ANDROID
	bool "load_android"
	default n
	depends on ANDROID_BOOT_IMAGE
	help
	  Load an Android Boot image from storage. The Android Boot images
	  define the size and kernel address on the header, which are used by
	  this command.

config CMD_BOOT_ANDROID
	bool "boot_android"
	default n
	depends on ANDROID_BOOTLOADER
	help
	  Performs the Android Bootloader boot flow, loading the appropriate
	  Android image (normal kernel, recovery kernel or "bootloader" mode)
	  and booting it. The boot mode is determined by the contents of the
	  Android Bootloader Message.

config CMD_ANDROID_AB_SELECT
	bool "android_ab_select"
	default n
	depends on ANDROID_AB
	help
	  On Android devices with more than one boot slot (multiple copies of
	  the kernel and system images) this provides a command to select which
	  slot should be used to boot from and register the boot attempt. This
	  is used by the new A/B update model where one slot is updated in the
	  background while running from the other slot.

config CMD_FLASH
	bool "flinfo, erase, protect"
	default y
	help
	  NOR flash support.
	    flinfo - print FLASH memory information
	    erase - FLASH memory
	    protect - enable or disable FLASH write protection

config CMD_GPT
	bool "GPT (GUID Partition Table) command"
	select PARTITION_UUIDS
	select EFI_PARTITION
	help
	  Enable the 'gpt' command to ready and write GPT style partition
	  tables.

config CMD_ARMFLASH
	#depends on FLASH_CFI_DRIVER
	bool "armflash"
	help
	  ARM Ltd reference designs flash partition access

=======
>>>>>>> c253573f
config CMD_MMC
	bool "mmc"
	help
	  MMC memory mapped support.

config CMD_NAND
	bool "nand"
	default y if NAND_SUNXI
	help
	  NAND support.

if CMD_NAND
config CMD_NAND_TRIMFFS
	bool "nand write.trimffs"
	default y if ARCH_SUNXI
	help
	  Allows one to skip empty pages when flashing something on a NAND.

config CMD_NAND_LOCK_UNLOCK
	bool "nand lock/unlock"
	help
	  NAND locking support.

config CMD_NAND_TORTURE
	bool "nand torture"
	help
	  NAND torture support.

endif # CMD_NAND

config CMD_NVME
	bool "nvme"
	depends on NVME
	default y if NVME
	help
	  NVM Express device support

config CMD_MMC_SPI
	bool "mmc_spi - Set up MMC SPI device"
	help
	  Provides a way to set up an MMC (Multimedia Card) SPI (Serial
	  Peripheral Interface) device. The device provides a means of
	  accessing an MMC device via SPI using a single data line, limited
	  to 20MHz. It is useful since it reduces the amount of protocol code
	  required.

config CMD_ONENAND
	bool "onenand - access to onenand device"
	help
	  OneNAND is a brand of NAND ('Not AND' gate) flash which provides
	  various useful features. This command allows reading, writing,
	  and erasing blocks. It allso provides a way to show and change
	  bad blocks, and test the device.

config CMD_PART
	bool "part"
	select PARTITION_UUIDS
	help
	  Read and display information about the partition table on
	  various media.

config CMD_PCI
	bool "pci - Access PCI devices"
	help
	  Provide access to PCI (Peripheral Interconnect Bus), a type of bus
	  used on some devices to allow the CPU to communicate with its
	  peripherals. Sub-commands allow bus enumeration, displaying and
	  changing configuration space and a few other features.

config CMD_PCMCIA
	bool "pinit - Set up PCMCIA device"
	help
	  Provides a means to initialise a PCMCIA (Personal Computer Memory
	  Card International Association) device. This is an old standard from
	  about 1990. These devices are typically removable memory or network
	  cards using a standard 68-pin connector.

config CMD_READ
	bool "read - Read binary data from a partition"
	help
	  Provides low-level access to the data in a partition.

config CMD_REMOTEPROC
	bool "remoteproc"
	depends on REMOTEPROC
	help
	  Support for Remote Processor control

config CMD_SATA
	bool "sata - Access SATA subsystem"
	select SATA
	help
	  SATA (Serial Advanced Technology Attachment) is a serial bus
	  standard for connecting to hard drives and other storage devices.
	  This command provides information about attached devices and allows
	  reading, writing and other operations.

	  SATA replaces PATA (originally just ATA), which stands for Parallel AT
	  Attachment, where AT refers to an IBM AT (Advanced Technology)
	  computer released in 1984.

config CMD_SAVES
	bool "saves - Save a file over serial in S-Record format"
	help
	  Provides a way to save a binary file using the Motorola S-Record
	  format over the serial line.

config CMD_SDRAM
	bool "sdram - Print SDRAM configuration information"
	help
	  Provides information about attached SDRAM. This assumed that the
	  SDRAM has an EEPROM with information that can be read using the
	  I2C bus. This is only available on some boards.

config CMD_SF
	bool "sf"
	help
	  SPI Flash support

config CMD_SF_TEST
	bool "sf test - Allow testing of SPI flash"
	help
	  Provides a way to test that SPI flash is working correctly. The
	  test is destructive, in that an area of SPI flash must be provided
	  for the test to use. Performance information is also provided,
	  measuring the performance of reading, writing and erasing in
	  Mbps (Million Bits Per Second). This value should approximately
	  equal the SPI bus speed for a single-bit-wide SPI bus, assuming
	  everything is working properly.

config CMD_SPI
	bool "sspi"
	help
	  SPI utility command.

config CMD_TSI148
	bool "tsi148 - Command to access tsi148 device"
	help
	  This provides various sub-commands to initialise and configure the
	  Turndra tsi148 device. See the command help for full details.

config CMD_UNIVERSE
	bool "universe - Command to set up the Turndra Universe controller"
	help
	  This allows setting up the VMEbus provided by this controller.
	  See the command help for full details.

config CMD_USB
	bool "usb"
	help
	  USB support.

config CMD_USB_SDP
	bool "sdp"
	select USB_FUNCTION_SDP
	help
	  Enables the command "sdp" which is used to have U-Boot emulating the
	  Serial Download Protocol (SDP) via USB.

config CMD_USB_MASS_STORAGE
	bool "UMS usb mass storage"
	help
	  USB mass storage support

endmenu


menu "Shell scripting commands"

config CMD_ECHO
	bool "echo"
	default y
	help
	  Echo args to console

config CMD_ITEST
	bool "itest"
	default y
	help
	  Return true/false on integer compare.

config CMD_SOURCE
	bool "source"
	default y
	help
	  Run script from memory

config CMD_SETEXPR
	bool "setexpr"
	default y
	help
	  Evaluate boolean and math expressions and store the result in an env
	    variable.
	  Also supports loading the value at a memory location into a variable.
	  If CONFIG_REGEX is enabled, setexpr also supports a gsub function.

endmenu

menu "Network commands"

config CMD_NET
	bool "bootp, tftpboot"
        select NET
	default y
	help
	  Network commands.
	  bootp - boot image via network using BOOTP/TFTP protocol
	  tftpboot - boot image via network using TFTP protocol

config CMD_TFTPPUT
	bool "tftp put"
	help
	  TFTP put command, for uploading files to a server

config CMD_TFTPSRV
	bool "tftpsrv"
	help
	  Act as a TFTP server and boot the first received file

config CMD_RARP
	bool "rarpboot"
	help
	  Boot image via network using RARP/TFTP protocol

config CMD_DHCP
	bool "dhcp"
	help
	  Boot image via network using DHCP/TFTP protocol

config CMD_PXE
	bool "pxe"
	select MENU
	help
	  Boot image via network using PXE protocol

config CMD_NFS
	bool "nfs"
	default y
	help
	  Boot image via network using NFS protocol.

config CMD_MII
	bool "mii"
	help
	  Enable MII utility commands.

config CMD_PING
	bool "ping"
	help
	  Send ICMP ECHO_REQUEST to network host

config CMD_CDP
	bool "cdp"
	help
	  Perform CDP network configuration

config CMD_SNTP
	bool "sntp"
	help
	  Synchronize RTC via network

config CMD_DNS
	bool "dns"
	help
	  Lookup the IP of a hostname

config CMD_LINK_LOCAL
	bool "linklocal"
	help
	  Acquire a network IP address using the link-local protocol

config CMD_ETHSW
	bool "ethsw"
	help
	  Allow control of L2 Ethernet switch commands. These are supported
	  by the vsc9953 Ethernet driver at present. Sub-commands allow
	  operations such as enabling / disabling a port and
	  viewing/maintaining the filtering database (FDB)

endmenu

menu "Misc commands"

config CMD_BMP
	bool "Enable 'bmp' command"
	depends on LCD || DM_VIDEO || VIDEO
	help
	  This provides a way to obtain information about a BMP-format iamge
	  and to display it. BMP (which presumably stands for BitMaP) is a
	  file format defined by Microsoft which supports images of various
	  depths, formats and compression methods. Headers on the file
	  determine the formats used. This command can be used by first loading
	  the image into RAM, then using this command to look at it or display
	  it.

config CMD_BSP
	bool "Enable board-specific commands"
	help
	  (deprecated: instead, please define a Kconfig option for each command)

	  Some boards have board-specific commands which are only enabled
	  during developemnt and need to be turned off for production. This
	  option provides a way to control this. The commands that are enabled
	  vary depending on the board.

config CMD_BKOPS_ENABLE
	bool "mmc bkops enable"
	depends on CMD_MMC
	default n
	help
	  Enable command for setting manual background operations handshake
	  on a eMMC device. The feature is optionally available on eMMC devices
	  conforming to standard >= 4.41.

config CMD_BLOCK_CACHE
	bool "blkcache - control and stats for block cache"
	depends on BLOCK_CACHE
	default y if BLOCK_CACHE
	help
	  Enable the blkcache command, which can be used to control the
	  operation of the cache functions.
	  This is most useful when fine-tuning the operation of the cache
	  during development, but also allows the cache to be disabled when
	  it might hurt performance (e.g. when using the ums command).

config CMD_CACHE
	bool "icache or dcache"
	help
	  Enable the "icache" and "dcache" commands

config CMD_DISPLAY
	bool "Enable the 'display' command, for character displays"
	help
	  (this needs porting to driver model)
	  This enables the 'display' command which allows a string to be
	  displayed on a simple board-specific display. Implement
	  display_putc() to use it.

config CMD_LED
	bool "led"
	default y if LED
	help
	  Enable the 'led' command which allows for control of LEDs supported
	  by the board. The LEDs can be listed with 'led list' and controlled
	  with led on/off/togle/blink. Any LED drivers can be controlled with
	  this command, e.g. led_gpio.

config CMD_DATE
	bool "date"
	default y if DM_RTC
	help
	  Enable the 'date' command for getting/setting the time/date in RTC
	  devices.

config CMD_TIME
	bool "time"
	help
	  Run commands and summarize execution time.

config CMD_GETTIME
	bool "gettime - read elapsed time"
	help
	  Enable the 'gettime' command which reads the elapsed time since
	  U-Boot started running. This shows the time in seconds and
	  milliseconds. See also the 'bootstage' command which provides more
	  flexibility for boot timing.

# TODO: rename to CMD_SLEEP
config CMD_MISC
	bool "sleep"
	default y
	help
	  Delay execution for some time

config CMD_TIMER
	bool "timer"
	help
	  Access the system timer.

config CMD_SOUND
	bool "sound"
	depends on SOUND
	help
	  This provides basic access to the U-Boot's sound support. The main
	  feature is to play a beep.

	     sound init   - set up sound system
	     sound play   - play a sound

config CMD_QFW
	bool "qfw"
	select QFW
	help
	  This provides access to the QEMU firmware interface.  The main
	  feature is to allow easy loading of files passed to qemu-system
	  via -kernel / -initrd

source "cmd/mvebu/Kconfig"

config CMD_TERMINAL
	bool "terminal - provides a way to attach a serial terminal"
	help
	  Provides a 'cu'-like serial terminal command. This can be used to
	  access other serial ports from the system console. The terminal
	  is very simple with no special processing of characters. As with
	  cu, you can press ~. (tilde followed by period) to exit.

config CMD_UUID
	bool "uuid, guid - generation of unique IDs"
	help
	  This enables two commands:

	     uuid - generate random Universally Unique Identifier
	     guid - generate Globally Unique Identifier based on random UUID

	  The two commands are very similar except for the endianness of the
	  output.

endmenu

config CMD_BOOTSTAGE
	bool "Enable the 'bootstage' command"
	depends on BOOTSTAGE
	help
	  Add a 'bootstage' command which supports printing a report
	  and un/stashing of bootstage data.

menu "Power commands"
config CMD_PMIC
	bool "Enable Driver Model PMIC command"
	depends on DM_PMIC
	help
	  This is the pmic command, based on a driver model pmic's API.
	  Command features are unchanged:
	  - list               - list pmic devices
	  - pmic dev <id>      - show or [set] operating pmic device (NEW)
	  - pmic dump          - dump registers
	  - pmic read address  - read byte of register at address
	  - pmic write address - write byte to register at address
	  The only one change for this command is 'dev' subcommand.

config CMD_REGULATOR
	bool "Enable Driver Model REGULATOR command"
	depends on DM_REGULATOR
	help
	  This command is based on driver model regulator's API.
	  User interface features:
	  - list               - list regulator devices
	  - regulator dev <id> - show or [set] operating regulator device
	  - regulator info     - print constraints info
	  - regulator status   - print operating status
	  - regulator value <val] <-f> - print/[set] voltage value [uV]
	  - regulator current <val>    - print/[set] current value [uA]
	  - regulator mode <id>        - print/[set] operating mode id
	  - regulator enable           - enable the regulator output
	  - regulator disable          - disable the regulator output

	  The '-f' (force) option can be used for set the value which exceeds
	  the limits, which are found in device-tree and are kept in regulator's
	  uclass platdata structure.

endmenu

menu "Security commands"
config CMD_AES
	bool "Enable the 'aes' command"
	select AES
	help
	  This provides a means to encrypt and decrypt data using the AES
	  (Advanced Encryption Standard). This algorithm uses a symetric key
	  and is widely used as a streaming cipher. Different key lengths are
	  supported by the algorithm but this command only supports 128 bits
	  at present.

config CMD_BLOB
	bool "Enable the 'blob' command"
	help
	  This is used with the Freescale secure boot mechanism.

	  Freescale's SEC block has built-in Blob Protocol which provides
	  a method for protecting user-defined data across system power
	  cycles. SEC block protects data in a data structure called a Blob,
	  which provides both confidentiality and integrity protection.

	  Encapsulating data as a blob
	  Each time that the Blob Protocol is used to protect data, a
	  different randomly generated key is used to encrypt the data.
	  This random key is itself encrypted using a key which is derived
	  from SoC's non-volatile secret key and a 16 bit Key identifier.
	  The resulting encrypted key along with encrypted data is called a
	  blob. The non-volatile secure key is available for use only during
	  secure boot.

	  During decapsulation, the reverse process is performed to get back
	  the original data.

	  Sub-commands:
            blob enc - encapsulating data as a cryptgraphic blob
	    blob dec - decapsulating cryptgraphic blob to get the data

	  Syntax:

	  blob enc src dst len km

	  Encapsulate and create blob of data $len bytes long
	  at address $src and store the result at address $dst.
	  $km is the 16 byte key modifier is also required for
	  generation/use as key for cryptographic operation. Key
	  modifier should be 16 byte long.

	  blob dec src dst len km

	  Decapsulate the  blob of data at address $src and
	  store result of $len byte at addr $dst.
	  $km is the 16 byte key modifier is also required for
	  generation/use as key for cryptographic operation. Key
	  modifier should be 16 byte long.

config CMD_HASH
	bool "Support 'hash' command"
	select HASH
	help
	  This provides a way to hash data in memory using various supported
	  algorithms (such as SHA1, MD5, CRC32). The computed digest can be
	  saved to memory or to an environment variable. It is also possible
	  to verify a hash against data in memory.

config HASH_VERIFY
	bool "hash -v"
	depends on CMD_HASH
	help
	  Add -v option to verify data against a hash.

config CMD_TPM
	bool "Enable the 'tpm' command"
	depends on TPM
	help
	  This provides a means to talk to a TPM from the command line. A wide
	  range of commands if provided - see 'tpm help' for details. The
	  command requires a suitable TPM on your board and the correct driver
	  must be enabled.

config CMD_TPM_TEST
	bool "Enable the 'tpm test' command"
	depends on CMD_TPM
	help
	  This provides a a series of tests to confirm that the TPM is working
	  correctly. The tests cover initialisation, non-volatile RAM, extend,
	  global lock and checking that timing is within expectations. The
	  tests pass correctly on Infineon TPMs but may need to be adjusted
	  for other devices.

endmenu

menu "Firmware commands"
config CMD_CROS_EC
	bool "Enable crosec command"
	depends on CROS_EC
	default y
	help
	  Enable command-line access to the Chrome OS EC (Embedded
	  Controller). This provides the 'crosec' command which has
	  a number of sub-commands for performing EC tasks such as
	  updating its flash, accessing a small saved context area
	  and talking to the I2C bus behind the EC (if there is one).
endmenu

menu "Filesystem commands"
config CMD_BTRFS
	bool "Enable the 'btrsubvol' command"
	select FS_BTRFS
	help
	  This enables the 'btrsubvol' command to list subvolumes
	  of a BTRFS filesystem. There are no special commands for
	  listing BTRFS directories or loading BTRFS files - this
	  can be done by the generic 'fs' commands (see CMD_FS_GENERIC)
	  when BTRFS is enabled (see FS_BTRFS).

config CMD_CBFS
	bool "Enable the 'cbfs' command"
	depends on FS_CBFS
	help
	  Define this to enable support for reading from a Coreboot
	  filesystem. This is a ROM-based filesystem used for accessing files
	  on systems that use coreboot as the first boot-loader and then load
	  U-Boot to actually boot the Operating System. Available commands are
	  cbfsinit, cbfsinfo, cbfsls and cbfsload.

config CMD_CRAMFS
	bool "Enable the 'cramfs' command"
	depends on FS_CRAMFS
	help
	  This provides commands for dealing with CRAMFS (Compressed ROM
	  filesystem). CRAMFS is useful when space is tight since files are
	  compressed. Two commands are provided:

	     cramfsls   - lists files in a cramfs image
	     cramfsload - loads a file from a cramfs image

config CMD_EXT2
	bool "ext2 command support"
	help
	  Enables EXT2 FS command

config CMD_EXT4
	bool "ext4 command support"
	help
	  Enables EXT4 FS command

config CMD_EXT4_WRITE
	depends on CMD_EXT4
	bool "ext4 write command support"
	help
	  Enables EXT4 FS write command

config CMD_FAT
	bool "FAT command support"
	select FS_FAT
	help
	  Support for the FAT fs

config CMD_FS_GENERIC
	bool "filesystem commands"
	help
	  Enables filesystem commands (e.g. load, ls) that work for multiple
	  fs types.

config CMD_FS_UUID
	bool "fsuuid command"
	help
	  Enables fsuuid command for filesystem UUID.

config CMD_JFFS2
	bool "jffs2 command"
	select FS_JFFS2
	help
	  Enables commands to support the JFFS2 (Journalling Flash File System
	  version 2) filesystem. This enables fsload, ls and fsinfo which
	  provide the ability to load files, list directories and obtain
	  filesystem information.

config CMD_MTDPARTS
	bool "MTD partition support"
	help
	  MTD partition support

config MTDIDS_DEFAULT
	string "Default MTD IDs"
	depends on CMD_MTDPARTS || CMD_NAND || CMD_FLASH
	help
	  Defines a default MTD IDs list for use with MTD partitions in the
	  Linux MTD command line partitions format.

config MTDPARTS_DEFAULT
	string "Default MTD partition scheme"
	depends on CMD_MTDPARTS || CMD_NAND || CMD_FLASH
	help
	  Defines a default MTD partitioning scheme in the Linux MTD command
	  line partitions format

config CMD_MTDPARTS_SPREAD
	bool "Padd partition size to take account of bad blocks"
	depends on CMD_MTDPARTS
	help
	  This enables the 'spread' sub-command of the mtdparts command.
	  This command will modify the existing mtdparts variable by increasing
	  the size of the partitions such that 1) each partition's net size is
	  at least as large as the size specified in the mtdparts variable and
	  2) each partition starts on a good block.

config CMD_REISER
	bool "reiser - Access to reiserfs filesystems"
	help
	  This provides two commands which operate on a resierfs filesystem,
	  commonly used some years ago:

	    reiserls - list files
	    reiserload - load a file

config CMD_SCSI
	bool "scsi - Access to SCSI devices"
	default y if SCSI
	help
	  This provides a 'scsi' command which provides access to SCSI (Small
	  Computer System Interface) devices. The command provides a way to
	  scan the bus, reset the bus, read and write data and get information
	  about devices.

config CMD_YAFFS2
	bool "yaffs2 - Access of YAFFS2 filesystem"
	depends on YAFFS2
	default y
	help
	  This provides commands for accessing a YAFFS2 filesystem. Yet
	  Another Flash Filesystem 2 is a filesystem designed specifically
	  for NAND flash. It incorporates bad-block management and ensures
	  that device writes are sequential regardless of filesystem
	  activity.

config CMD_ZFS
	bool "zfs - Access of ZFS filesystem"
	help
	  This provides commands to accessing a ZFS filesystem, commonly used
	  on Solaris systems. Two sub-commands are provided:

	    zfsls - list files in a directory
	    zfsload - load a file

	  See doc/README.zfs for more details.

endmenu

menu "Debug commands"

config CMD_BEDBUG
	bool "bedbug"
	help
	  The bedbug (emBEDded deBUGger) command provides debugging features
	  for some PowerPC processors. For details please see the
	  docuemntation in doc/README.beddbug

config CMD_DIAG
	bool "diag - Board diagnostics"
	help
	  This command provides access to board diagnostic tests. These are
	  called Power-on Self Tests (POST). The command allows listing of
	  available tests and running either all the tests, or specific tests
	  identified by name.

config CMD_IRQ
	bool "irq - Show information about interrupts"
	depends on !ARM && !MIPS && !SH
	help
	  This enables two commands:

	     interrupts - enable or disable interrupts
	     irqinfo - print device-specific interrupt information

config CMD_KGDB
	bool "kgdb - Allow debugging of U-Boot with gdb"
	help
	  This enables a 'kgdb' command which allows gdb to connect to U-Boot
	  over a serial link for debugging purposes. This allows
	  single-stepping, inspecting variables, etc. This is supported only
	  on PowerPC at present.

config CMD_TRACE
	bool "trace - Support tracing of function calls and timing"
	help
	  Enables a command to control using of function tracing within
	  U-Boot. This allows recording of call traces including timing
	  information. The command can write data to memory for exporting
	  for analsys (e.g. using bootchart). See doc/README.trace for full
	  details.

endmenu

config CMD_UBI
	tristate "Enable UBI - Unsorted block images commands"
	select CRC32
	select MTD_UBI
	select CMD_MTDPARTS
	default y if NAND_SUNXI
	help
	  UBI is a software layer above MTD layer which admits use of LVM-like
	  logical volumes on top of MTD devices, hides some complexities of
	  flash chips like wear and bad blocks and provides some other useful
	  capabilities. Please, consult the MTD web site for more details
	  (www.linux-mtd.infradead.org). Activate this option if you want
	  to use U-Boot UBI commands.

config CMD_UBIFS
	tristate "Enable UBIFS - Unsorted block images filesystem commands"
	depends on CMD_UBI
	select CRC32
	select LZO
	default y if CMD_UBI
	help
	  UBIFS is a file system for flash devices which works on top of UBI.

endmenu<|MERGE_RESOLUTION|>--- conflicted
+++ resolved
@@ -756,7 +756,6 @@
 	help
 	  Load an S-Record file over serial line
 
-<<<<<<< HEAD
 config CMD_LOAD_ANDROID
 	bool "load_android"
 	default n
@@ -810,8 +809,6 @@
 	help
 	  ARM Ltd reference designs flash partition access
 
-=======
->>>>>>> c253573f
 config CMD_MMC
 	bool "mmc"
 	help
