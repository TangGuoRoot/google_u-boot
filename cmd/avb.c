
/*
 * (C) Copyright 2018, Linaro Limited
 *
 * SPDX-License-Identifier:	GPL-2.0+
 */

#include <avb_verify.h>
#include <command.h>
#include <env.h>
#include <image.h>
#include <malloc.h>

#define AVB_BOOTARGS	"avb_bootargs"
static struct AvbOps *avb_ops;

int do_avb_init(struct cmd_tbl *cmdtp, int flag, int argc, char *const argv[])
{
	const char *iface;
	const char *devnum;

	if (argc != 3)
		return CMD_RET_USAGE;

<<<<<<< HEAD
	iface = argv[1];
	devnum = argv[2];
=======
	mmc_dev = hextoul(argv[1], NULL);
>>>>>>> d80bb749

	if (avb_ops)
		avb_ops_free(avb_ops);

	avb_ops = avb_ops_alloc(iface, devnum);
	if (avb_ops)
		return CMD_RET_SUCCESS;

	printf("Failed to initialize avb2\n");

	return CMD_RET_FAILURE;
}

int do_avb_read_part(struct cmd_tbl *cmdtp, int flag, int argc,
		     char *const argv[])
{
	const char *part;
	s64 offset;
	size_t bytes, bytes_read = 0;
	void *buffer;

	if (!avb_ops) {
		printf("AVB 2.0 is not initialized, please run 'avb init'\n");
		return CMD_RET_USAGE;
	}

	if (argc != 5)
		return CMD_RET_USAGE;

	part = argv[1];
	offset = hextoul(argv[2], NULL);
	bytes = hextoul(argv[3], NULL);
	buffer = (void *)hextoul(argv[4], NULL);

	if (avb_ops->read_from_partition(avb_ops, part, offset, bytes,
					 buffer, &bytes_read) ==
					 AVB_IO_RESULT_OK) {
		printf("Read %zu bytes\n", bytes_read);
		return CMD_RET_SUCCESS;
	}

	printf("Failed to read from partition\n");

	return CMD_RET_FAILURE;
}

int do_avb_read_part_hex(struct cmd_tbl *cmdtp, int flag, int argc,
			 char *const argv[])
{
	const char *part;
	s64 offset;
	size_t bytes, bytes_read = 0;
	char *buffer;

	if (!avb_ops) {
		printf("AVB 2.0 is not initialized, please run 'avb init'\n");
		return CMD_RET_USAGE;
	}

	if (argc != 4)
		return CMD_RET_USAGE;

	part = argv[1];
	offset = hextoul(argv[2], NULL);
	bytes = hextoul(argv[3], NULL);

	buffer = malloc(bytes);
	if (!buffer) {
		printf("Failed to tlb_allocate buffer for data\n");
		return CMD_RET_FAILURE;
	}
	memset(buffer, 0, bytes);

	if (avb_ops->read_from_partition(avb_ops, part, offset, bytes, buffer,
					 &bytes_read) == AVB_IO_RESULT_OK) {
		printf("Requested %zu, read %zu bytes\n", bytes, bytes_read);
		printf("Data: ");
		for (int i = 0; i < bytes_read; i++)
			printf("%02X", buffer[i]);

		printf("\n");

		free(buffer);
		return CMD_RET_SUCCESS;
	}

	printf("Failed to read from partition\n");

	free(buffer);
	return CMD_RET_FAILURE;
}

int do_avb_write_part(struct cmd_tbl *cmdtp, int flag, int argc,
		      char *const argv[])
{
	const char *part;
	s64 offset;
	size_t bytes;
	void *buffer;

	if (!avb_ops) {
		printf("AVB 2.0 is not initialized, run 'avb init' first\n");
		return CMD_RET_FAILURE;
	}

	if (argc != 5)
		return CMD_RET_USAGE;

	part = argv[1];
	offset = hextoul(argv[2], NULL);
	bytes = hextoul(argv[3], NULL);
	buffer = (void *)hextoul(argv[4], NULL);

	if (avb_ops->write_to_partition(avb_ops, part, offset, bytes, buffer) ==
	    AVB_IO_RESULT_OK) {
		printf("Wrote %zu bytes\n", bytes);
		return CMD_RET_SUCCESS;
	}

	printf("Failed to write in partition\n");

	return CMD_RET_FAILURE;
}

int do_avb_read_rb(struct cmd_tbl *cmdtp, int flag, int argc,
		   char *const argv[])
{
	size_t index;
	u64 rb_idx;

	if (!avb_ops) {
		printf("AVB 2.0 is not initialized, run 'avb init' first\n");
		return CMD_RET_FAILURE;
	}

	if (argc != 2)
		return CMD_RET_USAGE;

	index = (size_t)hextoul(argv[1], NULL);

	if (avb_ops->read_rollback_index(avb_ops, index, &rb_idx) ==
	    AVB_IO_RESULT_OK) {
		printf("Rollback index: %llx\n", rb_idx);
		return CMD_RET_SUCCESS;
	}

	printf("Failed to read rollback index\n");

	return CMD_RET_FAILURE;
}

int do_avb_write_rb(struct cmd_tbl *cmdtp, int flag, int argc,
		    char *const argv[])
{
	size_t index;
	u64 rb_idx;

	if (!avb_ops) {
		printf("AVB 2.0 is not initialized, run 'avb init' first\n");
		return CMD_RET_FAILURE;
	}

	if (argc != 3)
		return CMD_RET_USAGE;

	index = (size_t)hextoul(argv[1], NULL);
	rb_idx = hextoul(argv[2], NULL);

	if (avb_ops->write_rollback_index(avb_ops, index, rb_idx) ==
	    AVB_IO_RESULT_OK)
		return CMD_RET_SUCCESS;

	printf("Failed to write rollback index\n");

	return CMD_RET_FAILURE;
}

int do_avb_get_uuid(struct cmd_tbl *cmdtp, int flag,
		    int argc, char *const argv[])
{
	const char *part;
	char buffer[UUID_STR_LEN + 1];

	if (!avb_ops) {
		printf("AVB 2.0 is not initialized, run 'avb init' first\n");
		return CMD_RET_FAILURE;
	}

	if (argc != 2)
		return CMD_RET_USAGE;

	part = argv[1];

	if (avb_ops->get_unique_guid_for_partition(avb_ops, part, buffer,
						   UUID_STR_LEN + 1) ==
						   AVB_IO_RESULT_OK) {
		printf("'%s' UUID: %s\n", part, buffer);
		return CMD_RET_SUCCESS;
	}

	printf("Failed to read UUID\n");

	return CMD_RET_FAILURE;
}

int do_avb_verify_part(struct cmd_tbl *cmdtp, int flag,
		       int argc, char *const argv[])
{
	AvbSlotVerifyData *out_data = NULL;
	char *out_cmdline = NULL;
	char *slot_suffix = "";
	int res = CMD_RET_FAILURE;

	if (!avb_ops) {
		printf("AVB 2.0 is not initialized, run 'avb init' first\n");
		return CMD_RET_FAILURE;
	}

	if (argc < 1 || argc > 2)
		return CMD_RET_USAGE;

	if (argc == 2)
		slot_suffix = argv[1];

	if (avb_verify(avb_ops, slot_suffix, &out_data, &out_cmdline) == CMD_RET_SUCCESS) {
		env_set(AVB_BOOTARGS, out_cmdline);
		res = CMD_RET_SUCCESS;
	}

	if (out_cmdline)
		free(out_cmdline);

	if (out_data)
		avb_slot_verify_data_free(out_data);

	return res;
}

int do_avb_is_unlocked(struct cmd_tbl *cmdtp, int flag,
		       int argc, char *const argv[])
{
	bool unlock;

	if (!avb_ops) {
		printf("AVB not initialized, run 'avb init' first\n");
		return CMD_RET_FAILURE;
	}

	if (argc != 1) {
		printf("--%s(-1)\n", __func__);
		return CMD_RET_USAGE;
	}

	if (avb_ops->read_is_device_unlocked(avb_ops, &unlock) ==
	    AVB_IO_RESULT_OK) {
		printf("Unlocked = %d\n", unlock);
		return CMD_RET_SUCCESS;
	}

	printf("Can't determine device lock state.\n");

	return CMD_RET_FAILURE;
}

int do_avb_read_pvalue(struct cmd_tbl *cmdtp, int flag, int argc,
		       char *const argv[])
{
	const char *name;
	size_t bytes;
	size_t bytes_read;
	void *buffer;
	char *endp;

	if (!avb_ops) {
		printf("AVB 2.0 is not initialized, run 'avb init' first\n");
		return CMD_RET_FAILURE;
	}

	if (argc != 3)
		return CMD_RET_USAGE;

	name = argv[1];
	bytes = dectoul(argv[2], &endp);
	if (*endp && *endp != '\n')
		return CMD_RET_USAGE;

	buffer = malloc(bytes);
	if (!buffer)
		return CMD_RET_FAILURE;

	if (avb_ops->read_persistent_value(avb_ops, name, bytes, buffer,
					   &bytes_read) == AVB_IO_RESULT_OK) {
		printf("Read %zu bytes, value = %s\n", bytes_read,
		       (char *)buffer);
		free(buffer);
		return CMD_RET_SUCCESS;
	}

	printf("Failed to read persistent value\n");

	free(buffer);

	return CMD_RET_FAILURE;
}

int do_avb_write_pvalue(struct cmd_tbl *cmdtp, int flag, int argc,
			char *const argv[])
{
	const char *name;
	const char *value;

	if (!avb_ops) {
		printf("AVB 2.0 is not initialized, run 'avb init' first\n");
		return CMD_RET_FAILURE;
	}

	if (argc != 3)
		return CMD_RET_USAGE;

	name = argv[1];
	value = argv[2];

	if (avb_ops->write_persistent_value(avb_ops, name, strlen(value) + 1,
					    (const uint8_t *)value) ==
	    AVB_IO_RESULT_OK) {
		printf("Wrote %zu bytes\n", strlen(value) + 1);
		return CMD_RET_SUCCESS;
	}

	printf("Failed to write persistent value\n");

	return CMD_RET_FAILURE;
}

static struct cmd_tbl cmd_avb[] = {
	U_BOOT_CMD_MKENT(init, 3, 0, do_avb_init, "", ""),
	U_BOOT_CMD_MKENT(read_rb, 2, 0, do_avb_read_rb, "", ""),
	U_BOOT_CMD_MKENT(write_rb, 3, 0, do_avb_write_rb, "", ""),
	U_BOOT_CMD_MKENT(is_unlocked, 1, 0, do_avb_is_unlocked, "", ""),
	U_BOOT_CMD_MKENT(get_uuid, 2, 0, do_avb_get_uuid, "", ""),
	U_BOOT_CMD_MKENT(read_part, 5, 0, do_avb_read_part, "", ""),
	U_BOOT_CMD_MKENT(read_part_hex, 4, 0, do_avb_read_part_hex, "", ""),
	U_BOOT_CMD_MKENT(write_part, 5, 0, do_avb_write_part, "", ""),
	U_BOOT_CMD_MKENT(verify, 2, 0, do_avb_verify_part, "", ""),
#ifdef CONFIG_OPTEE_TA_AVB
	U_BOOT_CMD_MKENT(read_pvalue, 3, 0, do_avb_read_pvalue, "", ""),
	U_BOOT_CMD_MKENT(write_pvalue, 3, 0, do_avb_write_pvalue, "", ""),
#endif
};

static int do_avb(struct cmd_tbl *cmdtp, int flag, int argc, char *const argv[])
{
	struct cmd_tbl *cp;

	cp = find_cmd_tbl(argv[1], cmd_avb, ARRAY_SIZE(cmd_avb));

	argc--;
	argv++;

	if (!cp || argc > cp->maxargs)
		return CMD_RET_USAGE;

	if (flag == CMD_FLAG_REPEAT)
		return CMD_RET_FAILURE;

	return cp->cmd(cmdtp, flag, argc, argv);
}

U_BOOT_CMD(
	avb, 29, 0, do_avb,
	"Provides commands for testing Android Verified Boot 2.0 functionality",
	"init <interface> <devnum> - initialize avb2 for the disk <devnum> which\n"
	"    is on the interface <interface>\n"
	"avb read_rb <num> - read rollback index at location <num>\n"
	"avb write_rb <num> <rb> - write rollback index <rb> to <num>\n"
	"avb is_unlocked - returns unlock status of the device\n"
	"avb get_uuid <partname> - read and print uuid of partition <part>\n"
	"avb read_part <partname> <offset> <num> <addr> - read <num> bytes from\n"
	"    partition <partname> to buffer <addr>\n"
	"avb read_part_hex <partname> <offset> <num> - read <num> bytes from\n"
	"    partition <partname> and print to stdout\n"
	"avb write_part <partname> <offset> <num> <addr> - write <num> bytes to\n"
	"    <partname> by <offset> using data from <addr>\n"
#ifdef CONFIG_OPTEE_TA_AVB
	"avb read_pvalue <name> <bytes> - read a persistent value <name>\n"
	"avb write_pvalue <name> <value> - write a persistent value <name>\n"
#endif
	"avb verify [slot_suffix] - run verification process using hash data\n"
	"    from vbmeta structure\n"
	"    [slot_suffix] - _a, _b, etc (if vbmeta partition is slotted)\n"
	);<|MERGE_RESOLUTION|>--- conflicted
+++ resolved
@@ -22,12 +22,8 @@
 	if (argc != 3)
 		return CMD_RET_USAGE;
 
-<<<<<<< HEAD
 	iface = argv[1];
 	devnum = argv[2];
-=======
-	mmc_dev = hextoul(argv[1], NULL);
->>>>>>> d80bb749
 
 	if (avb_ops)
 		avb_ops_free(avb_ops);
