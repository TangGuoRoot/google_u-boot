comment "FASTBOOT"

menuconfig FASTBOOT
	bool "Fastboot support"
	depends on USB_GADGET
	default y if ARCH_SUNXI && USB_MUSB_GADGET

if FASTBOOT

config USB_FUNCTION_FASTBOOT
	bool "Enable USB fastboot gadget"
	default y
	select USB_GADGET_DOWNLOAD
	imply ANDROID_BOOT_IMAGE
	imply CMD_FASTBOOT
	help
	  This enables the USB part of the fastboot gadget.

config UDP_FUNCTION_FASTBOOT
	select NET
	bool "Enable fastboot protocol over UDP"
	help
	  This enables the fastboot protocol over UDP.

config CMD_FASTBOOT
	bool "Enable FASTBOOT command"
	depends on USB_FUNCTION_FASTBOOT || UDP_FUNCTION_FASTBOOT
	help
	  This enables the command "fastboot" which enables the Android
<<<<<<< HEAD
	  fastboot mode for the platform. Fastboot is a protocol for
	  downloading images, flashing and device control used on
	  Android devices. Fastboot requires either network stack
	  enabled or support for acting as a USB device.
=======
	  fastboot mode for the platform's USB device. Fastboot is a USB
	  protocol for downloading images, flashing and device control
	  used on Android devices.

	  See doc/README.android-fastboot for more information.
>>>>>>> c253573f

if USB_FUNCTION_FASTBOOT || UDP_FUNCTION_FASTBOOT

config FASTBOOT_BUF_ADDR
	hex "Define FASTBOOT buffer address"
	default 0x82000000 if MX6SX || MX6SL || MX6UL || MX6SLL
	default 0x81000000 if ARCH_OMAP2PLUS
	default 0x42000000 if ARCH_SUNXI && !MACH_SUN9I
	default 0x22000000 if ARCH_SUNXI && MACH_SUN9I
	default 0x60800800 if ROCKCHIP_RK3036 || ROCKCHIP_RK3188 || \
				ROCKCHIP_RK322X
	default 0x800800 if ROCKCHIP_RK3288 || ROCKCHIP_RK3329 || \
				ROCKCHIP_RK3399
	default 0x280000 if ROCKCHIP_RK3368
	default 0x100000 if ARCH_ZYNQMP
	help
	  The fastboot protocol requires a large memory buffer for
	  downloads. Define this to the starting RAM address to use for
	  downloaded images.

config FASTBOOT_BUF_SIZE
	hex "Define FASTBOOT buffer size"
	default 0x8000000 if ARCH_ROCKCHIP
	default 0x6000000 if ARCH_ZYNQMP
	default 0x2000000 if ARCH_SUNXI
	default 0x7000000
	help
	  The fastboot protocol requires a large memory buffer for
	  downloads. This buffer should be as large as possible for a
	  platform. Define this to the size available RAM for fastboot.

config FASTBOOT_USB_DEV
	int "USB controller number"
	default 0
	help
	  Some boards have USB OTG controller other than 0. Define this
	  option so it can be used in compiled environment (e.g. in
	  CONFIG_BOOTCOMMAND).

config FASTBOOT_FLASH
	bool "Enable FASTBOOT FLASH command"
	help
	  The fastboot protocol includes a "flash" command for writing
	  the downloaded image to a non-volatile storage device. Define
	  this to enable the "fastboot flash" command.

config FASTBOOT_FLASH_MMC_DEV
	int "Define FASTBOOT MMC FLASH default device"
	depends on FASTBOOT_FLASH && MMC
	default 0 if ARCH_SUNXI && MMC_SUNXI_SLOT_EXTRA = -1
	default 1 if ARCH_SUNXI && MMC_SUNXI_SLOT_EXTRA != -1
	help
	  The fastboot "flash" command requires additional information
	  regarding the non-volatile storage device. Define this to
	  the eMMC device that fastboot should use to store the image.

config FASTBOOT_FLASH_NAND_DEV
	int "Define FASTBOOT NAND FLASH default device"
	depends on FASTBOOT_FLASH && NAND
	depends on CMD_MTDPARTS
	default 0 if ARCH_SUNXI && NAND_SUNXI
	help
	  The fastboot "flash" command requires additional information
	  regarding the non-volatile storage device. Define this to
	  the NAND device that fastboot should use to store the image.

config FASTBOOT_GPT_NAME
	string "Target name for updating GPT"
	depends on FASTBOOT_FLASH
	default "gpt"
	help
	  The fastboot "flash" command supports writing the downloaded
	  image to the Protective MBR and the Primary GUID Partition
	  Table. (Additionally, this downloaded image is post-processed
	  to generate and write the Backup GUID Partition Table.)
	  This occurs when the specified "partition name" on the
	  "fastboot flash" command line matches the value defined here.
	  The default target name for updating GPT is "gpt".

config FASTBOOT_MBR_NAME
	string "Target name for updating MBR"
	depends on FASTBOOT_FLASH
	default "mbr"
	help
	  The fastboot "flash" command allows to write the downloaded image
	  to the Master Boot Record. This occurs when the "partition name"
	  specified on the "fastboot flash" command line matches the value
	  defined here. The default target name for updating MBR is "mbr".

endif # USB_FUNCTION_FASTBOOT || UDP_FUNCTION_FASTBOOT

endif # FASTBOOT<|MERGE_RESOLUTION|>--- conflicted
+++ resolved
@@ -27,18 +27,11 @@
 	depends on USB_FUNCTION_FASTBOOT || UDP_FUNCTION_FASTBOOT
 	help
 	  This enables the command "fastboot" which enables the Android
-<<<<<<< HEAD
-	  fastboot mode for the platform. Fastboot is a protocol for
-	  downloading images, flashing and device control used on
-	  Android devices. Fastboot requires either network stack
-	  enabled or support for acting as a USB device.
-=======
 	  fastboot mode for the platform's USB device. Fastboot is a USB
 	  protocol for downloading images, flashing and device control
 	  used on Android devices.
 
 	  See doc/README.android-fastboot for more information.
->>>>>>> c253573f
 
 if USB_FUNCTION_FASTBOOT || UDP_FUNCTION_FASTBOOT
 
