--- conflicted
+++ resolved
@@ -560,6 +560,127 @@
 		"---------------");
 	hwalk_r(&env_htab, print_active_flags);
 	return 0;
+}
+#endif
+
+#ifdef CONFIG_CMD_ENV_VERIFIED_IMPORT
+#ifdef CONFIG_ANDROID_BCC
+static int env_verified_import_bcc_handover(const char *iface_str, int devnum,
+					    const AvbSlotVerifyData *data)
+{
+	const char *instance_uuid = "0ab72d30-86ae-4d05-81b2-c1760be2b1f9";
+	enum bcc_mode bcc_mode;
+	bool strict_boot, new_instance, must_exist;
+	int ret;
+
+	ret = bcc_vm_instance_avf_boot_state(&strict_boot, &new_instance);
+	if (ret)
+		return ret;
+
+	bcc_mode = CONFIG_IS_ENABLED(AVB_IS_UNLOCKED)
+		? BCC_MODE_DEBUG : BCC_MODE_NORMAL;
+	must_exist = strict_boot && !new_instance;
+	ret = bcc_vm_instance_handover(iface_str, devnum, instance_uuid,
+				       must_exist, "U-boot env", bcc_mode, data,
+				       NULL, NULL, 0);
+	if (ret < 0)
+		return ret;
+
+	if (strict_boot && new_instance && ret != BCC_VM_INSTANCE_CREATED)
+		return -EEXIST;
+
+	return 0;
+}
+#endif
+
+/*
+ * env verified_import [-d] <interface> <dev>[#<part>]
+ *	-d:	delete existing environment before importing
+ *		otherwise overwrite / append to existing definitions
+ */
+static int do_env_verified_import(struct cmd_tbl *cmdtp, int flag,
+				  int argc, char *const argv[])
+{
+	int err, ret = CMD_RET_FAILURE;
+
+	bool del = false;
+	while (--argc > 0 && **++argv == '-') {
+		char *arg = *argv;
+		while (*++arg) {
+			switch (*arg) {
+			case 'd':
+				del = true;
+				break;
+			default:
+				return CMD_RET_USAGE;
+			}
+		}
+	}
+
+	if (argc != 2)
+		return CMD_RET_USAGE;
+
+	struct blk_desc *dev_desc = NULL;
+	struct disk_partition info = {};
+	err = part_get_info_by_dev_and_name_or_num(argv[0], argv[1],
+						   &dev_desc, &info, true);
+	if (err < 0) {
+		pr_err("Couldn't find partition\n");
+		goto err_out;
+	}
+
+	struct AvbOps *ops =
+		avb_ops_alloc(argv[0], simple_itoa(dev_desc->devnum));
+	if (!ops) {
+		pr_err("Failed to initialize avb2\n");
+		goto err_out;
+	}
+
+	const char *requested_partitions[] = { info.name, NULL };
+	AvbSlotVerifyData *out_data = NULL;
+	err = avb_verify_partitions(ops, "", requested_partitions,
+				    &out_data, NULL);
+	if (err) {
+		pr_err("Failed to verify environment at %s\n", argv[1]);
+		goto err_avb_ops_free;
+	}
+
+	bool found = false;
+	for (int i = 0; i < out_data->num_loaded_partitions; i++) {
+		AvbPartitionData *p = &out_data->loaded_partitions[i];
+		if (strcmp(info.name, p->partition_name) == 0) {
+			const env_t *env = (const env_t *)p->data;
+			size_t env_size = p->data_size - offsetof(env_t, data);
+			if (!himport_r(&env_htab, env->data, env_size, '\0',
+				       del ? 0 : H_NOCLEAR, false, 0, NULL)) {
+				pr_err("## Error: Environment import failed: "
+				       "errno = %d\n", errno);
+				goto err_avb_slot_verify_data_free;
+			}
+			found = true;
+			break;
+		}
+	}
+	if (!found) {
+		pr_err("Failed to find verified partition %s\n", argv[1]);
+		goto err_avb_slot_verify_data_free;
+	}
+
+#ifdef CONFIG_ANDROID_BCC
+	if (env_verified_import_bcc_handover(argv[0], dev_desc->devnum,
+					     out_data)) {
+		pr_err("Failed to do BCC handover.\n");
+		goto err_avb_slot_verify_data_free;
+	}
+#endif
+
+	ret = CMD_RET_SUCCESS;
+err_avb_slot_verify_data_free:
+	avb_slot_verify_data_free(out_data);
+err_avb_ops_free:
+	avb_ops_free(ops);
+err_out:
+	return ret;
 }
 #endif
 
@@ -1024,126 +1145,6 @@
 }
 #endif
 
-<<<<<<< HEAD
-#ifdef CONFIG_CMD_ENV_VERIFIED_IMPORT
-#ifdef CONFIG_ANDROID_BCC
-static int env_verified_import_bcc_handover(const char *iface_str, int devnum,
-					    const AvbSlotVerifyData *data)
-{
-	const char *instance_uuid = "0ab72d30-86ae-4d05-81b2-c1760be2b1f9";
-	enum bcc_mode bcc_mode;
-	bool strict_boot, new_instance, must_exist;
-	int ret;
-
-	ret = bcc_vm_instance_avf_boot_state(&strict_boot, &new_instance);
-	if (ret)
-		return ret;
-
-	bcc_mode = CONFIG_IS_ENABLED(AVB_IS_UNLOCKED)
-		? BCC_MODE_DEBUG : BCC_MODE_NORMAL;
-	must_exist = strict_boot && !new_instance;
-	ret = bcc_vm_instance_handover(iface_str, devnum, instance_uuid,
-				       must_exist, "U-boot env", bcc_mode, data,
-				       NULL, NULL, 0);
-	if (ret < 0)
-		return ret;
-
-	if (strict_boot && new_instance && ret != BCC_VM_INSTANCE_CREATED)
-		return -EEXIST;
-
-	return 0;
-}
-#endif
-
-/*
- * env verified_import [-d] <interface> <dev>[#<part>]
- *	-d:	delete existing environment before importing
- *		otherwise overwrite / append to existing definitions
- */
-static int do_env_verified_import(struct cmd_tbl *cmdtp, int flag,
-				  int argc, char *const argv[])
-{
-	int err, ret = CMD_RET_FAILURE;
-
-	bool del = false;
-	while (--argc > 0 && **++argv == '-') {
-		char *arg = *argv;
-		while (*++arg) {
-			switch (*arg) {
-			case 'd':
-				del = true;
-				break;
-			default:
-				return CMD_RET_USAGE;
-			}
-		}
-	}
-
-	if (argc != 2)
-		return CMD_RET_USAGE;
-
-	struct blk_desc *dev_desc = NULL;
-	struct disk_partition info = {};
-	err = part_get_info_by_dev_and_name_or_num(argv[0], argv[1],
-						   &dev_desc, &info, true);
-	if (err < 0) {
-		pr_err("Couldn't find partition\n");
-		goto err_out;
-	}
-
-	struct AvbOps *ops =
-		avb_ops_alloc(argv[0], simple_itoa(dev_desc->devnum));
-	if (!ops) {
-		pr_err("Failed to initialize avb2\n");
-		goto err_out;
-	}
-
-	const char *requested_partitions[] = { info.name, NULL };
-	AvbSlotVerifyData *out_data = NULL;
-	err = avb_verify_partitions(ops, "", requested_partitions,
-				    &out_data, NULL);
-	if (err) {
-		pr_err("Failed to verify environment at %s\n", argv[1]);
-		goto err_avb_ops_free;
-	}
-
-	bool found = false;
-	for (int i = 0; i < out_data->num_loaded_partitions; i++) {
-		AvbPartitionData *p = &out_data->loaded_partitions[i];
-		if (strcmp(info.name, p->partition_name) == 0) {
-			const env_t *env = (const env_t *)p->data;
-			size_t env_size = p->data_size - offsetof(env_t, data);
-			if (!himport_r(&env_htab, env->data, env_size, '\0',
-				       del ? 0 : H_NOCLEAR, false, 0, NULL)) {
-				pr_err("## Error: Environment import failed: "
-				       "errno = %d\n", errno);
-				goto err_avb_slot_verify_data_free;
-			}
-			found = true;
-			break;
-		}
-	}
-	if (!found) {
-		pr_err("Failed to find verified partition %s\n", argv[1]);
-		goto err_avb_slot_verify_data_free;
-	}
-
-#ifdef CONFIG_ANDROID_BCC
-	if (env_verified_import_bcc_handover(argv[0], dev_desc->devnum,
-					     out_data)) {
-		pr_err("Failed to do BCC handover.\n");
-		goto err_avb_slot_verify_data_free;
-	}
-#endif
-
-	ret = CMD_RET_SUCCESS;
-err_avb_slot_verify_data_free:
-	avb_slot_verify_data_free(out_data);
-err_avb_ops_free:
-	avb_ops_free(ops);
-err_out:
-	return ret;
-=======
 #if defined(CONFIG_CMD_NVEDIT_INDIRECT)
 static int do_env_indirect(struct cmd_tbl *cmdtp, int flag,
 		       int argc, char *const argv[])
@@ -1180,7 +1181,6 @@
 	else {
 		return CMD_RET_FAILURE;
 	}
->>>>>>> e092e325
 }
 #endif
 
@@ -1338,6 +1338,9 @@
 #if defined(CONFIG_CMD_ENV_FLAGS)
 	U_BOOT_CMD_MKENT(flags, 1, 0, do_env_flags, "", ""),
 #endif
+#if defined(CONFIG_CMD_ENV_VERIFIED_IMPORT)
+	U_BOOT_CMD_MKENT(verified_import, 4, 0, do_env_verified_import, "", ""),
+#endif
 #if defined(CONFIG_CMD_EXPORTENV)
 	U_BOOT_CMD_MKENT(export, 4, 0, do_env_export, "", ""),
 #endif
@@ -1347,13 +1350,8 @@
 #if defined(CONFIG_CMD_IMPORTENV)
 	U_BOOT_CMD_MKENT(import, 5, 0, do_env_import, "", ""),
 #endif
-<<<<<<< HEAD
-#if defined(CONFIG_CMD_ENV_VERIFIED_IMPORT)
-	U_BOOT_CMD_MKENT(verified_import, 4, 0, do_env_verified_import, "", ""),
-=======
 #if defined(CONFIG_CMD_NVEDIT_INDIRECT)
 	U_BOOT_CMD_MKENT(indirect, 3, 0, do_env_indirect, "", ""),
->>>>>>> e092e325
 #endif
 #if defined(CONFIG_CMD_NVEDIT_INFO)
 	U_BOOT_CMD_MKENT(info, 3, 0, do_env_info, "", ""),
@@ -1429,6 +1427,9 @@
 #if defined(CONFIG_CMD_ENV_FLAGS)
 	"env flags - print variables that have non-default flags\n"
 #endif
+#if defined(CONFIG_CMD_ENV_VERIFIED_IMPORT)
+	"env verified_import [-d] <interface> <dev>[#<part>] - import verified environment\n"
+#endif
 #if defined(CONFIG_CMD_GREPENV)
 #ifdef CONFIG_REGEX
 	"env grep [-e] [-n | -v | -b] string [...] - search environment\n"
@@ -1439,13 +1440,8 @@
 #if defined(CONFIG_CMD_IMPORTENV)
 	"env import [-d] [-t [-r] | -b | -c] addr [size] [var ...] - import environment\n"
 #endif
-<<<<<<< HEAD
-#if defined(CONFIG_CMD_ENV_VERIFIED_IMPORT)
-	"env verified_import [-d] <interface> <dev>[#<part>] - import verified environment\n"
-=======
 #if defined(CONFIG_CMD_NVEDIT_INDIRECT)
 	"env indirect <to> <from> [default] - sets <to> to the value of <from>, using [default] when unset\n"
->>>>>>> e092e325
 #endif
 #if defined(CONFIG_CMD_NVEDIT_INFO)
 	"env info - display environment information\n"
