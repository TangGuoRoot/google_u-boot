--- conflicted
+++ resolved
@@ -569,7 +569,6 @@
 	  when U-Boot starts up. The board function checkboard() is called
 	  to do this.
 
-<<<<<<< HEAD
 config ANDROID_BOOTLOADER
 	bool "Support for Android Bootloader boot flow"
 	default n
@@ -593,19 +592,12 @@
 	  allows a bootloader to try a new version of the system but roll back
 	  to previous version if the new one didn't boot all the way.
 
-config ANDROID_BOOT_IMAGE
-	bool "Enable support for Android Boot Images"
-	help
-	  This enables support for booting images which use the Android
-	  image format header.
-=======
 config DISPLAY_BOARDINFO_LATE
 	bool "Display information about the board during late start up"
 	help
 	  Display information about the board that U-Boot is running on after
 	  the relocation phase. The board function checkboard() is called to do
 	  this.
->>>>>>> 8c5d4fd0
 
 menu "Start-up hooks"
 
