# SPDX-License-Identifier: GPL-2.0+
#
# (C) Copyright 2004-2006
# Wolfgang Denk, DENX Software Engineering, wd@denx.de.

# core
ifndef CONFIG_SPL_BUILD
obj-y += init/
obj-y += main.o
obj-y += exports.o
obj-$(CONFIG_HASH) += hash.o
obj-$(CONFIG_HUSH_PARSER) += cli_hush.o
obj-$(CONFIG_AUTOBOOT) += autoboot.o

# This option is not just y/n - it can have a numeric value
ifdef CONFIG_BOOT_RETRY_TIME
obj-y += bootretry.o
endif

# # boards
obj-y += board_f.o
obj-y += board_r.o
obj-$(CONFIG_DISPLAY_BOARDINFO) += board_info.o
obj-$(CONFIG_DISPLAY_BOARDINFO_LATE) += board_info.o

obj-$(CONFIG_CMD_BOOTM) += bootm.o bootm_os.o
obj-$(CONFIG_CMD_BOOTZ) += bootm.o bootm_os.o
obj-$(CONFIG_CMD_BOOTI) += bootm.o bootm_os.o

obj-$(CONFIG_CMD_BEDBUG) += bedbug.o
obj-$(CONFIG_$(SPL_TPL_)OF_LIBFDT) += fdt_support.o
obj-$(CONFIG_MII) += miiphyutil.o
obj-$(CONFIG_CMD_MII) += miiphyutil.o
obj-$(CONFIG_PHYLIB) += miiphyutil.o

ifdef CONFIG_CMD_USB
obj-y += usb.o usb_hub.o
obj-$(CONFIG_USB_STORAGE) += usb_storage.o
endif

# others
obj-$(CONFIG_CONSOLE_MUX) += iomux.o
obj-$(CONFIG_MTD_NOR_FLASH) += flash.o
obj-$(CONFIG_CMD_KGDB) += kgdb.o kgdb_stubs.o
obj-$(CONFIG_I2C_EDID) += edid.o
obj-$(CONFIG_KALLSYMS) += kallsyms.o
obj-y += splash.o
obj-$(CONFIG_SPLASH_SOURCE) += splash_source.o
ifndef CONFIG_DM_VIDEO
obj-$(CONFIG_LCD) += lcd.o lcd_console.o
endif
obj-$(CONFIG_LCD_ROTATION) += lcd_console_rotation.o
obj-$(CONFIG_LCD_DT_SIMPLEFB) += lcd_simplefb.o
obj-$(CONFIG_LYNXKDI) += lynxkdi.o
obj-$(CONFIG_MENU) += menu.o
obj-$(CONFIG_UPDATE_TFTP) += update.o
obj-$(CONFIG_DFU_TFTP) += update.o
obj-$(CONFIG_USB_KEYBOARD) += usb_kbd.o
obj-$(CONFIG_CMDLINE) += cli_readline.o cli_simple.o

endif # !CONFIG_SPL_BUILD

obj-$(CONFIG_$(SPL_TPL_)BOOTSTAGE) += bootstage.o

ifdef CONFIG_SPL_BUILD
ifdef CONFIG_SPL_DFU_SUPPORT
obj-$(CONFIG_DFU_OVER_USB) += dfu.o
endif
obj-$(CONFIG_SPL_DFU_SUPPORT) += cli_hush.o
obj-$(CONFIG_SPL_HASH_SUPPORT) += hash.o
obj-$(CONFIG_SPL_YMODEM_SUPPORT) += xyzModem.o
obj-$(CONFIG_SPL_LOAD_FIT) += common_fit.o
obj-$(CONFIG_SPL_NET_SUPPORT) += miiphyutil.o
obj-$(CONFIG_$(SPL_TPL_)OF_LIBFDT) += fdt_support.o
ifdef CONFIG_SPL_USB_HOST_SUPPORT
obj-$(CONFIG_SPL_USB_SUPPORT) += usb.o usb_hub.o
obj-$(CONFIG_USB_STORAGE) += usb_storage.o
endif
endif
#others
obj-$(CONFIG_DDR_SPD) += ddr_spd.o
obj-$(CONFIG_SPD_EEPROM) += ddr_spd.o
obj-$(CONFIG_HWCONFIG) += hwconfig.o
obj-$(CONFIG_BOUNCE_BUFFER) += bouncebuf.o
ifdef CONFIG_SPL_BUILD
ifdef CONFIG_TPL_BUILD
obj-$(CONFIG_TPL_SERIAL_SUPPORT) += console.o
else
obj-$(CONFIG_SPL_SERIAL_SUPPORT) += console.o
endif
else
obj-y += console.o
endif
obj-$(CONFIG_CROS_EC) += cros_ec.o
obj-y += dlmalloc.o
ifdef CONFIG_SYS_MALLOC_F
ifneq ($(CONFIG_$(SPL_)SYS_MALLOC_F_LEN),0)
obj-y += malloc_simple.o
endif
endif
obj-y += image.o
obj-$(CONFIG_ANDROID_AB) += android_ab.o
obj-$(CONFIG_ANDROID_BOOT_IMAGE) += image-android.o
obj-$(CONFIG_ANDROID_BOOTLOADER) += android_bootloader.o
obj-$(CONFIG_$(SPL_TPL_)OF_LIBFDT) += image-fdt.o
obj-$(CONFIG_$(SPL_TPL_)FIT) += image-fit.o
obj-$(CONFIG_$(SPL_)MULTI_DTB_FIT) += boot_fit.o common_fit.o
obj-$(CONFIG_$(SPL_TPL_)FIT_SIGNATURE) += image-sig.o
obj-$(CONFIG_IO_TRACE) += iotrace.o
obj-y += memsize.o
obj-y += stdio.o

<<<<<<< HEAD
# This option is not just y/n - it can have a numeric value
ifdef CONFIG_FASTBOOT_FLASH
obj-y += image-sparse.o
ifdef CONFIG_FASTBOOT_FLASH_MMC_DEV
obj-y += fb_mmc.o
endif
ifdef CONFIG_FASTBOOT_FLASH_NAND_DEV
obj-y += fb_nand.o
endif
endif

ifneq ($(or $(CONFIG_USB_FUNCTION_FASTBOOT),$(CONFIG_UDP_FUNCTION_FASTBOOT)),)
obj-y += fb_common.o
endif

=======
>>>>>>> 8c5d4fd0
ifdef CONFIG_CMD_EEPROM_LAYOUT
obj-y += eeprom/eeprom_field.o eeprom/eeprom_layout.o
endif

obj-y += cli.o
obj-$(CONFIG_FSL_DDR_INTERACTIVE) += cli_simple.o cli_readline.o
obj-$(CONFIG_DFU_OVER_USB) += dfu.o
obj-y += command.o
obj-$(CONFIG_$(SPL_)LOG) += log.o
obj-$(CONFIG_$(SPL_)LOG_CONSOLE) += log_console.o
obj-y += s_record.o
obj-y += xyzModem.o

obj-$(CONFIG_LIBAVB) += avb_verify.o<|MERGE_RESOLUTION|>--- conflicted
+++ resolved
@@ -110,24 +110,6 @@
 obj-y += memsize.o
 obj-y += stdio.o
 
-<<<<<<< HEAD
-# This option is not just y/n - it can have a numeric value
-ifdef CONFIG_FASTBOOT_FLASH
-obj-y += image-sparse.o
-ifdef CONFIG_FASTBOOT_FLASH_MMC_DEV
-obj-y += fb_mmc.o
-endif
-ifdef CONFIG_FASTBOOT_FLASH_NAND_DEV
-obj-y += fb_nand.o
-endif
-endif
-
-ifneq ($(or $(CONFIG_USB_FUNCTION_FASTBOOT),$(CONFIG_UDP_FUNCTION_FASTBOOT)),)
-obj-y += fb_common.o
-endif
-
-=======
->>>>>>> 8c5d4fd0
 ifdef CONFIG_CMD_EEPROM_LAYOUT
 obj-y += eeprom/eeprom_field.o eeprom/eeprom_layout.o
 endif
