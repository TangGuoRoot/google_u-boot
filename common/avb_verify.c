--- conflicted
+++ resolved
@@ -282,21 +282,14 @@
 	if (!data)
 		return NULL;
 
-<<<<<<< HEAD
 	// format is "<devnum>#<partition>\0"
 	dev_part_str_len = strlen(data->devnum) + 1 + strlen(partition) + 1;
 	dev_part_str = (char *)malloc(dev_part_str_len);
 	snprintf(dev_part_str, dev_part_str_len, "%s#%s", data->devnum, partition);
 	if (part_get_info_by_dev_and_name_or_num(data->iface, dev_part_str,
-						 &part->blk, &part->info) < 0) {
+						 &part->blk, &part->info, false) < 0) {
 		free(part);
 		part = NULL;
-=======
-	ret = part_get_info_by_name(mmc_blk, partition, &part->info);
-	if (ret < 0) {
-		printf("Can't find partition '%s'\n", partition);
-		goto err;
->>>>>>> 840658b0
 	}
 
 	free(dev_part_str);
