--- conflicted
+++ resolved
@@ -41,25 +41,15 @@
 
 	ret = mtdparts_init();
 	if (ret) {
-<<<<<<< HEAD
-		error("Cannot initialize MTD partitions\n");
-		fastboot_fail("cannot init mtdparts", response);
-=======
 		pr_err("Cannot initialize MTD partitions\n");
 		fastboot_fail("cannot init mtdparts");
->>>>>>> c253573f
 		return ret;
 	}
 
 	ret = find_dev_and_part(partname, &dev, &pnum, part);
 	if (ret) {
-<<<<<<< HEAD
-		error("cannot find partition: '%s'", partname);
-		fastboot_fail("cannot find partition", response);
-=======
 		pr_err("cannot find partition: '%s'", partname);
 		fastboot_fail("cannot find partition");
->>>>>>> c253573f
 		return ret;
 	}
 
@@ -165,13 +155,8 @@
 
 	ret = fb_nand_lookup(cmd, &mtd, &part, response);
 	if (ret) {
-<<<<<<< HEAD
-		error("invalid NAND device");
-		fastboot_fail("invalid NAND device", response);
-=======
 		pr_err("invalid NAND device");
 		fastboot_fail("invalid NAND device");
->>>>>>> c253573f
 		return;
 	}
 
@@ -225,13 +210,8 @@
 
 	ret = fb_nand_lookup(cmd, &mtd, &part, response);
 	if (ret) {
-<<<<<<< HEAD
-		error("invalid NAND device");
-		fastboot_fail("invalid NAND device", response);
-=======
 		pr_err("invalid NAND device");
 		fastboot_fail("invalid NAND device");
->>>>>>> c253573f
 		return;
 	}
 
@@ -241,13 +221,8 @@
 
 	ret = _fb_nand_erase(mtd, part);
 	if (ret) {
-<<<<<<< HEAD
-		error("failed erasing from device %s", mtd->name);
-		fastboot_fail("failed erasing from device", response);
-=======
 		pr_err("failed erasing from device %s", mtd->name);
 		fastboot_fail("failed erasing from device");
->>>>>>> c253573f
 		return;
 	}
 
