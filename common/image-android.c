--- conflicted
+++ resolved
@@ -14,12 +14,9 @@
 #include <asm/unaligned.h>
 #include <xbc.h>
 #include <mapmem.h>
-<<<<<<< HEAD
 #include <part.h>
 #include <log.h>
-=======
 #include <linux/libfdt.h>
->>>>>>> 840658b0
 
 #define BLK_CNT(_num_bytes, _block_size) ((_num_bytes + _block_size - 1) / \
     _block_size)
