--- conflicted
+++ resolved
@@ -26,6 +26,9 @@
 
 #define DRIVER_NAME "psci"
 
+#define PSCI_METHOD_HVC 1
+#define PSCI_METHOD_SMC 2
+
 /*
  * While a 64-bit OS can make calls with SMC32 calling conventions, for some
  * calls it is necessary to use SMC64 to pass or return 64-bit values.
@@ -39,19 +42,10 @@
 #endif
 
 #if CONFIG_IS_ENABLED(EFI_LOADER)
-#define __smccc_conduit_section		__efi_runtime_data
+int __efi_runtime_data psci_method;
 #else
-#define __smccc_conduit_section		__section(".data")
-#endif
-__smccc_conduit_section
-enum arm_smccc_conduit smccc_conduit = SMCCC_CONDUIT_NONE;
-
-enum arm_smccc_conduit arm_smccc_1_1_get_conduit(void)
-{
-	return smccc_conduit;
-}
-
-static __smccc_conduit_section u32 psci_version;
+int psci_method __section(".data");
+#endif
 
 unsigned long __efi_runtime invoke_psci_fn
 		(unsigned long function_id, unsigned long arg0,
@@ -65,9 +59,9 @@
 	 * tables are not correctly relocated when SetVirtualAddressMap is
 	 * called.
 	 */
-	if (smccc_conduit == SMCCC_CONDUIT_SMC)
+	if (psci_method == PSCI_METHOD_SMC)
 		arm_smccc_smc(function_id, arg0, arg1, arg2, 0, 0, 0, 0, &res);
-	else if (smccc_conduit == SMCCC_CONDUIT_HVC)
+	else if (psci_method == PSCI_METHOD_HVC)
 		arm_smccc_hvc(function_id, arg0, arg1, arg2, 0, 0, 0, 0, &res);
 	else
 		res.a0 = PSCI_RET_DISABLED;
@@ -88,8 +82,11 @@
 static bool psci_is_system_reset2_supported(void)
 {
 	int ret;
-
-	if (PSCI_VERSION_MAJOR(psci_version) >= 1) {
+	u32 ver;
+
+	ver = psci_0_2_get_version();
+
+	if (PSCI_VERSION_MAJOR(ver) >= 1) {
 		ret = request_psci_features(PSCI_FN_NATIVE(1_1,
 							   SYSTEM_RESET2));
 
@@ -100,9 +97,6 @@
 	return false;
 }
 
-<<<<<<< HEAD
-static void psci_1_x_smccc_bind(struct udevice *dev)
-=======
 static void smccc_invoke_hvc(unsigned long a0, unsigned long a1,
 			     unsigned long a2, unsigned long a3,
 			     unsigned long a4, unsigned long a5,
@@ -174,86 +168,10 @@
 }
 
 static int psci_bind(struct udevice *dev)
->>>>>>> 4debc57a
-{
-	int ret, feature;
-	u32 smccc_version = ARM_SMCCC_VERSION_1_0;
-
-	feature = request_psci_features(ARM_SMCCC_VERSION_FUNC_ID);
-	if (feature != PSCI_RET_NOT_SUPPORTED)
-		smccc_version = invoke_psci_fn(ARM_SMCCC_VERSION_FUNC_ID, 0, 0, 0);
-
-	/* Bind any drivers for SMCCC-based firmware services */
-	if (smccc_version >= ARM_SMCCC_VERSION_1_1) {
-		if (smccc_conduit == SMCCC_CONDUIT_HVC) {
-			ret = device_bind_driver(dev, "kvm-hyp-services",
-						 "kvm-hyp-services", NULL);
-			if (ret)
-				pr_debug("KVM hypervisor services were not bound.\n");
-		}
-		ret = device_bind_driver(dev, "smccc-trng", "smccc-trng", NULL);
-		if (ret)
-			pr_debug("Support for SMCCC TRNG not found\n");
-	}
-<<<<<<< HEAD
-=======
-
-	/* From PSCI v1.0 onward we can discover services through ARM_SMCCC_FEATURE */
-	if (IS_ENABLED(CONFIG_ARM_SMCCC_FEATURES) && device_is_compatible(dev, "arm,psci-1.0"))
-		dev_or_flags(dev, DM_FLAG_PROBE_AFTER_BIND);
-
-	return 0;
->>>>>>> 4debc57a
-}
-
-static int psci_probe(struct udevice *dev)
-{
-	const char *method;
-
-#if defined(CONFIG_ARM64)
-	if (current_el() == 3)
-		return -EINVAL;
-#endif
-
-	method = ofnode_read_string(dev_ofnode(dev), "method");
-	if (!method) {
-		pr_warn("missing \"method\" property\n");
-		return -ENXIO;
-	}
-
-	if (!strcmp("hvc", method)) {
-		smccc_conduit = SMCCC_CONDUIT_HVC;
-	} else if (!strcmp("smc", method)) {
-		smccc_conduit = SMCCC_CONDUIT_SMC;
-	} else {
-		pr_warn("invalid \"method\" property: %s\n", method);
-		return -EINVAL;
-	}
-
-<<<<<<< HEAD
-	if (psci_version >= PSCI_VERSION(0, 2))
-		psci_version = psci_0_2_get_version();
-
-	if (PSCI_VERSION_MAJOR(psci_version) >= 1)
-		psci_1_x_smccc_bind(dev);
-
-	return 0;
-=======
-	return bind_smccc_features(dev, psci_method);
->>>>>>> 4debc57a
-}
-
-static int psci_bind(struct udevice *dev)
 {
 	/* No SYSTEM_RESET support for PSCI 0.1 */
-	if (device_is_compatible(dev, "arm,psci-1.0"))
-		psci_version = PSCI_VERSION(1, 0);
-	else if (device_is_compatible(dev, "arm,psci-0.2"))
-		psci_version = PSCI_VERSION(0, 2);
-	else
-		psci_version = PSCI_VERSION(0, 1);
-
-	if (psci_version >= PSCI_VERSION(0, 2)) {
+	if (device_is_compatible(dev, "arm,psci-0.2") ||
+	    device_is_compatible(dev, "arm,psci-1.0")) {
 		int ret;
 
 		/* bind psci-sysreset optionally */
@@ -263,12 +181,56 @@
 			pr_debug("PSCI System Reset was not bound.\n");
 	}
 
-	return psci_probe(dev);
+	/* From PSCI v1.0 onward we can discover services through ARM_SMCCC_FEATURE */
+	if (IS_ENABLED(CONFIG_ARM_SMCCC_FEATURES) && device_is_compatible(dev, "arm,psci-1.0"))
+		dev_or_flags(dev, DM_FLAG_PROBE_AFTER_BIND);
+
+	return 0;
+}
+
+static int psci_probe(struct udevice *dev)
+{
+	const char *method;
+
+#if defined(CONFIG_ARM64)
+	if (current_el() == 3)
+		return -EINVAL;
+#endif
+
+	method = ofnode_read_string(dev_ofnode(dev), "method");
+	if (!method) {
+		pr_warn("missing \"method\" property\n");
+		return -ENXIO;
+	}
+
+	if (!strcmp("hvc", method)) {
+		psci_method = PSCI_METHOD_HVC;
+	} else if (!strcmp("smc", method)) {
+		psci_method = PSCI_METHOD_SMC;
+	} else {
+		pr_warn("invalid \"method\" property: %s\n", method);
+		return -EINVAL;
+	}
+
+	return bind_smccc_features(dev, psci_method);
+}
+
+/**
+ * void do_psci_probe() - probe PSCI firmware driver
+ *
+ * Ensure that psci_method is initialized.
+ */
+static void __maybe_unused do_psci_probe(void)
+{
+	struct udevice *dev;
+
+	uclass_get_device_by_name(UCLASS_FIRMWARE, DRIVER_NAME, &dev);
 }
 
 #if IS_ENABLED(CONFIG_EFI_LOADER) && IS_ENABLED(CONFIG_PSCI_RESET)
 efi_status_t efi_reset_system_init(void)
 {
+	do_psci_probe();
 	return EFI_SUCCESS;
 }
 
@@ -292,13 +254,18 @@
 #ifdef CONFIG_PSCI_RESET
 void reset_misc(void)
 {
+	do_psci_probe();
 	invoke_psci_fn(PSCI_0_2_FN_SYSTEM_RESET, 0, 0, 0);
 }
 #endif /* CONFIG_PSCI_RESET */
 
 void psci_sys_reset(u32 type)
 {
-	bool reset2_supported = psci_is_system_reset2_supported();
+	bool reset2_supported;
+
+	do_psci_probe();
+
+	reset2_supported = psci_is_system_reset2_supported();
 
 	if (type == SYSRESET_WARM && reset2_supported) {
 		/*
@@ -314,12 +281,16 @@
 
 void psci_sys_poweroff(void)
 {
+	do_psci_probe();
+
 	invoke_psci_fn(PSCI_0_2_FN_SYSTEM_OFF, 0, 0, 0);
 }
 
 #if IS_ENABLED(CONFIG_CMD_POWEROFF) && !IS_ENABLED(CONFIG_SYSRESET_CMD_POWEROFF)
 int do_poweroff(struct cmd_tbl *cmdtp, int flag, int argc, char *const argv[])
 {
+	do_psci_probe();
+
 	puts("poweroff ...\n");
 	udelay(50000); /* wait 50 ms */
 
@@ -344,12 +315,8 @@
 	.id = UCLASS_FIRMWARE,
 	.of_match = psci_of_match,
 	.bind = psci_bind,
-<<<<<<< HEAD
-	.flags = DM_FLAG_PRE_RELOC,
-=======
 	.probe = psci_probe,
 #ifdef CONFIG_ARM_SMCCC_FEATURES
 	.plat_auto = sizeof(struct psci_plat_data),
 #endif
->>>>>>> 4debc57a
 };