/*
 * This code was extracted from:
 * git://github.com/gonzoua/u-boot-pi.git master
 * and hence presumably (C) 2012 Oleksandr Tymoshenko
 *
 * Tweaks for U-Boot upstreaming
 * (C) 2012 Stephen Warren
 *
 * Portions (e.g. read/write macros, concepts for back-to-back register write
 * timing workarounds) obviously extracted from the Linux kernel at:
 * https://github.com/raspberrypi/linux.git rpi-3.6.y
 *
 * The Linux kernel code has the following (c) and license, which is hence
 * propagated to Oleksandr's tree and here:
 *
 * Support for SDHCI device on 2835
 * Based on sdhci-bcm2708.c (c) 2010 Broadcom
 *
 * This program is free software; you can redistribute it and/or modify
 * it under the terms of the GNU General Public License version 2 as
 * published by the Free Software Foundation.
 *
 * This program is distributed in the hope that it will be useful,
 * but WITHOUT ANY WARRANTY; without even the implied warranty of
 * MERCHANTABILITY or FITNESS FOR A PARTICULAR PURPOSE.  See the
 * GNU General Public License for more details.
 *
 * You should have received a copy of the GNU General Public License
 * along with this program; if not, write to the Free Software
 * Foundation, Inc., 675 Mass Ave, Cambridge, MA 02139, USA.
 */

/* Supports:
 * SDHCI platform device - Arasan SD controller in BCM2708
 *
 * Inspired by sdhci-pci.c, by Pierre Ossman
 */

#include <common.h>
#include <malloc.h>
#include <sdhci.h>
#include <mach/timer.h>
#include <mach/sdhci.h>

/* 400KHz is max freq for card ID etc. Use that as min */
#define MIN_FREQ 400000
#define SDHCI_BUFFER 0x20

struct bcm2835_sdhci_host {
	struct sdhci_host host;
	uint twoticks_delay;
	ulong last_write;
};

static inline struct bcm2835_sdhci_host *to_bcm(struct sdhci_host *host)
{
	return (struct bcm2835_sdhci_host *)host;
}

static inline void bcm2835_sdhci_raw_writel(struct sdhci_host *host, u32 val,
						int reg)
{
	struct bcm2835_sdhci_host *bcm_host = to_bcm(host);

	/*
	 * The Arasan has a bugette whereby it may lose the content of
	 * successive writes to registers that are within two SD-card clock
	 * cycles of each other (a clock domain crossing problem).
	 * It seems, however, that the data register does not have this problem.
	 * (Which is just as well - otherwise we'd have to nobble the DMA engine
	 * too)
	 */
	if (reg != SDHCI_BUFFER) {
<<<<<<< HEAD
		while (timer_get_us() - bcm_host->last_write < bcm_host->twoticks_delay)
=======
		while (timer_get_us() - bcm_host->last_write <
		       bcm_host->twoticks_delay)
>>>>>>> 1e677600
			;
	}

	writel(val, host->ioaddr + reg);
	bcm_host->last_write = timer_get_us();
}

static inline u32 bcm2835_sdhci_raw_readl(struct sdhci_host *host, int reg)
{
	return readl(host->ioaddr + reg);
}

static void bcm2835_sdhci_writel(struct sdhci_host *host, u32 val, int reg)
{
	bcm2835_sdhci_raw_writel(host, val, reg);
}

static void bcm2835_sdhci_writew(struct sdhci_host *host, u16 val, int reg)
{
	static u32 shadow;
	u32 oldval = (reg == SDHCI_COMMAND) ? shadow :
		bcm2835_sdhci_raw_readl(host, reg & ~3);
	u32 word_num = (reg >> 1) & 1;
	u32 word_shift = word_num * 16;
	u32 mask = 0xffff << word_shift;
	u32 newval = (oldval & ~mask) | (val << word_shift);

	if (reg == SDHCI_TRANSFER_MODE)
		shadow = newval;
	else
		bcm2835_sdhci_raw_writel(host, newval, reg & ~3);
}

static void bcm2835_sdhci_writeb(struct sdhci_host *host, u8 val, int reg)
{
	u32 oldval = bcm2835_sdhci_raw_readl(host, reg & ~3);
	u32 byte_num = reg & 3;
	u32 byte_shift = byte_num * 8;
	u32 mask = 0xff << byte_shift;
	u32 newval = (oldval & ~mask) | (val << byte_shift);

	bcm2835_sdhci_raw_writel(host, newval, reg & ~3);
}

static u32 bcm2835_sdhci_readl(struct sdhci_host *host, int reg)
{
	u32 val = bcm2835_sdhci_raw_readl(host, reg);

	return val;
}

static u16 bcm2835_sdhci_readw(struct sdhci_host *host, int reg)
{
	u32 val = bcm2835_sdhci_raw_readl(host, (reg & ~3));
	u32 word_num = (reg >> 1) & 1;
	u32 word_shift = word_num * 16;
	u32 word = (val >> word_shift) & 0xffff;

	return word;
}

static u8 bcm2835_sdhci_readb(struct sdhci_host *host, int reg)
{
	u32 val = bcm2835_sdhci_raw_readl(host, (reg & ~3));
	u32 byte_num = reg & 3;
	u32 byte_shift = byte_num * 8;
	u32 byte = (val >> byte_shift) & 0xff;

	return byte;
}

static const struct sdhci_ops bcm2835_ops = {
	.write_l = bcm2835_sdhci_writel,
	.write_w = bcm2835_sdhci_writew,
	.write_b = bcm2835_sdhci_writeb,
	.read_l = bcm2835_sdhci_readl,
	.read_w = bcm2835_sdhci_readw,
	.read_b = bcm2835_sdhci_readb,
};

int bcm2835_sdhci_init(u32 regbase, u32 emmc_freq)
{
	struct bcm2835_sdhci_host *bcm_host;
	struct sdhci_host *host;

	bcm_host = calloc(1, sizeof(*bcm_host));
	if (!bcm_host) {
		printf("sdhci_host calloc fail!\n");
		return -ENOMEM;
	}

	/*
	 * See the comments in bcm2835_sdhci_raw_writel().
	 *
	 * This should probably be dynamically calculated based on the actual
	 * frequency. However, this is the longest we'll have to wait, and
	 * doesn't seem to slow access down too much, so the added complexity
	 * doesn't seem worth it for now.
	 *
	 * 1/MIN_FREQ is (max) time per tick of eMMC clock.
	 * 2/MIN_FREQ is time for two ticks.
	 * Multiply by 1000000 to get uS per two ticks.
	 * +1 for hack rounding.
	 */
	bcm_host->twoticks_delay = ((2 * 1000000) / MIN_FREQ) + 1;
	bcm_host->last_write = 0;

	host = &bcm_host->host;
	host->name = "bcm2835_sdhci";
	host->ioaddr = (void *)(unsigned long)regbase;
	host->quirks = SDHCI_QUIRK_BROKEN_VOLTAGE | SDHCI_QUIRK_BROKEN_R1B |
		SDHCI_QUIRK_WAIT_SEND_CMD | SDHCI_QUIRK_NO_HISPD_BIT;
	host->max_clk = emmc_freq;
	host->voltages = MMC_VDD_32_33 | MMC_VDD_33_34 | MMC_VDD_165_195;
	host->ops = &bcm2835_ops;

	add_sdhci(host, 0, MIN_FREQ);

	return 0;
}<|MERGE_RESOLUTION|>--- conflicted
+++ resolved
@@ -71,12 +71,8 @@
 	 * too)
 	 */
 	if (reg != SDHCI_BUFFER) {
-<<<<<<< HEAD
-		while (timer_get_us() - bcm_host->last_write < bcm_host->twoticks_delay)
-=======
 		while (timer_get_us() - bcm_host->last_write <
 		       bcm_host->twoticks_delay)
->>>>>>> 1e677600
 			;
 	}
 
