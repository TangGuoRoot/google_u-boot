// SPDX-License-Identifier: GPL-2.0+
/*
 * Copyright (c) 2014 Google, Inc
 * Written by Simon Glass <sjg@chromium.org>
 */

#define LOG_CATEGORY UCLASS_PCI

#include <common.h>
#include <dm.h>
#include <errno.h>
#include <init.h>
#include <log.h>
#include <malloc.h>
#include <pci.h>
#include <asm/global_data.h>
#include <asm/io.h>
#include <dm/device-internal.h>
#include <dm/lists.h>
#include <dm/uclass-internal.h>
#if defined(CONFIG_X86) && defined(CONFIG_HAVE_FSP)
#include <asm/fsp/fsp_support.h>
#endif
#include <dt-bindings/pci/pci.h>
#include <linux/delay.h>
#include "pci_internal.h"

DECLARE_GLOBAL_DATA_PTR;

int pci_get_bus(int busnum, struct udevice **busp)
{
	int ret;

	ret = uclass_get_device_by_seq(UCLASS_PCI, busnum, busp);

	/* Since buses may not be numbered yet try a little harder with bus 0 */
	if (ret == -ENODEV) {
		ret = uclass_first_device_err(UCLASS_PCI, busp);
		if (ret)
			return ret;
		ret = uclass_get_device_by_seq(UCLASS_PCI, busnum, busp);
	}

	return ret;
}

struct udevice *pci_get_controller(struct udevice *dev)
{
	while (device_is_on_pci_bus(dev))
		dev = dev->parent;

	return dev;
}

pci_dev_t dm_pci_get_bdf(const struct udevice *dev)
{
	struct pci_child_plat *pplat = dev_get_parent_plat(dev);
	struct udevice *bus = dev->parent;

	/*
	 * This error indicates that @dev is a device on an unprobed PCI bus.
	 * The bus likely has bus=seq == -1, so the PCI_ADD_BUS() macro below
	 * will produce a bad BDF>
	 *
	 * A common cause of this problem is that this function is called in the
	 * of_to_plat() method of @dev. Accessing the PCI bus in that
	 * method is not allowed, since it has not yet been probed. To fix this,
	 * move that access to the probe() method of @dev instead.
	 */
	if (!device_active(bus))
		log_err("PCI: Device '%s' on unprobed bus '%s'\n", dev->name,
			bus->name);
	return PCI_ADD_BUS(dev_seq(bus), pplat->devfn);
}

/**
 * pci_get_bus_max() - returns the bus number of the last active bus
 *
 * Return: last bus number, or -1 if no active buses
 */
static int pci_get_bus_max(void)
{
	struct udevice *bus;
	struct uclass *uc;
	int ret = -1;

	ret = uclass_get(UCLASS_PCI, &uc);
	uclass_foreach_dev(bus, uc) {
		if (dev_seq(bus) > ret)
			ret = dev_seq(bus);
	}

	debug("%s: ret=%d\n", __func__, ret);

	return ret;
}

int pci_last_busno(void)
{
	return pci_get_bus_max();
}

int pci_get_ff(enum pci_size_t size)
{
	switch (size) {
	case PCI_SIZE_8:
		return 0xff;
	case PCI_SIZE_16:
		return 0xffff;
	default:
		return 0xffffffff;
	}
}

static void pci_dev_find_ofnode(struct udevice *bus, phys_addr_t bdf,
				ofnode *rnode)
{
	struct fdt_pci_addr addr;
	ofnode node;
	int ret;

	dev_for_each_subnode(node, bus) {
		ret = ofnode_read_pci_addr(node, FDT_PCI_SPACE_CONFIG, "reg",
					   &addr);
		if (ret)
			continue;

		if (PCI_MASK_BUS(addr.phys_hi) != PCI_MASK_BUS(bdf))
			continue;

		*rnode = node;
		break;
	}
};

int pci_bus_find_devfn(const struct udevice *bus, pci_dev_t find_devfn,
		       struct udevice **devp)
{
	struct udevice *dev;

	for (device_find_first_child(bus, &dev);
	     dev;
	     device_find_next_child(&dev)) {
		struct pci_child_plat *pplat;

		pplat = dev_get_parent_plat(dev);
		if (pplat && pplat->devfn == find_devfn) {
			*devp = dev;
			return 0;
		}
	}

	return -ENODEV;
}

int dm_pci_bus_find_bdf(pci_dev_t bdf, struct udevice **devp)
{
	struct udevice *bus;
	int ret;

	ret = pci_get_bus(PCI_BUS(bdf), &bus);
	if (ret)
		return ret;
	return pci_bus_find_devfn(bus, PCI_MASK_BUS(bdf), devp);
}

static int pci_device_matches_ids(struct udevice *dev,
				  const struct pci_device_id *ids)
{
	struct pci_child_plat *pplat;
	int i;

	pplat = dev_get_parent_plat(dev);
	if (!pplat)
		return -EINVAL;
	for (i = 0; ids[i].vendor != 0; i++) {
		if (pplat->vendor == ids[i].vendor &&
		    pplat->device == ids[i].device)
			return i;
	}

	return -EINVAL;
}

int pci_bus_find_devices(struct udevice *bus, const struct pci_device_id *ids,
			 int *indexp, struct udevice **devp)
{
	struct udevice *dev;

	/* Scan all devices on this bus */
	for (device_find_first_child(bus, &dev);
	     dev;
	     device_find_next_child(&dev)) {
		if (pci_device_matches_ids(dev, ids) >= 0) {
			if ((*indexp)-- <= 0) {
				*devp = dev;
				return 0;
			}
		}
	}

	return -ENODEV;
}

int pci_find_device_id(const struct pci_device_id *ids, int index,
		       struct udevice **devp)
{
	struct udevice *bus;

	/* Scan all known buses */
	for (uclass_first_device(UCLASS_PCI, &bus);
	     bus;
	     uclass_next_device(&bus)) {
		if (!pci_bus_find_devices(bus, ids, &index, devp))
			return 0;
	}
	*devp = NULL;

	return -ENODEV;
}

static int dm_pci_bus_find_device(struct udevice *bus, unsigned int vendor,
				  unsigned int device, int *indexp,
				  struct udevice **devp)
{
	struct pci_child_plat *pplat;
	struct udevice *dev;

	for (device_find_first_child(bus, &dev);
	     dev;
	     device_find_next_child(&dev)) {
		pplat = dev_get_parent_plat(dev);
		if (pplat->vendor == vendor && pplat->device == device) {
			if (!(*indexp)--) {
				*devp = dev;
				return 0;
			}
		}
	}

	return -ENODEV;
}

int dm_pci_find_device(unsigned int vendor, unsigned int device, int index,
		       struct udevice **devp)
{
	struct udevice *bus;

	/* Scan all known buses */
	for (uclass_first_device(UCLASS_PCI, &bus);
	     bus;
	     uclass_next_device(&bus)) {
		if (!dm_pci_bus_find_device(bus, vendor, device, &index, devp))
			return device_probe(*devp);
	}
	*devp = NULL;

	return -ENODEV;
}

int dm_pci_find_class(uint find_class, int index, struct udevice **devp)
{
	struct udevice *dev;

	/* Scan all known buses */
	for (pci_find_first_device(&dev);
	     dev;
	     pci_find_next_device(&dev)) {
		struct pci_child_plat *pplat = dev_get_parent_plat(dev);

		if (pplat->class == find_class && !index--) {
			*devp = dev;
			return device_probe(*devp);
		}
	}
	*devp = NULL;

	return -ENODEV;
}

int pci_bus_write_config(struct udevice *bus, pci_dev_t bdf, int offset,
			 unsigned long value, enum pci_size_t size)
{
	struct dm_pci_ops *ops;

	ops = pci_get_ops(bus);
	if (!ops->write_config)
		return -ENOSYS;
	return ops->write_config(bus, bdf, offset, value, size);
}

int pci_bus_clrset_config32(struct udevice *bus, pci_dev_t bdf, int offset,
			    u32 clr, u32 set)
{
	ulong val;
	int ret;

	ret = pci_bus_read_config(bus, bdf, offset, &val, PCI_SIZE_32);
	if (ret)
		return ret;
	val &= ~clr;
	val |= set;

	return pci_bus_write_config(bus, bdf, offset, val, PCI_SIZE_32);
}

static int pci_write_config(pci_dev_t bdf, int offset, unsigned long value,
			    enum pci_size_t size)
{
	struct udevice *bus;
	int ret;

	ret = pci_get_bus(PCI_BUS(bdf), &bus);
	if (ret)
		return ret;

	return pci_bus_write_config(bus, bdf, offset, value, size);
}

int dm_pci_write_config(struct udevice *dev, int offset, unsigned long value,
			enum pci_size_t size)
{
	struct udevice *bus;

	for (bus = dev; device_is_on_pci_bus(bus);)
		bus = bus->parent;
	return pci_bus_write_config(bus, dm_pci_get_bdf(dev), offset, value,
				    size);
}

int pci_write_config32(pci_dev_t bdf, int offset, u32 value)
{
	return pci_write_config(bdf, offset, value, PCI_SIZE_32);
}

int pci_write_config16(pci_dev_t bdf, int offset, u16 value)
{
	return pci_write_config(bdf, offset, value, PCI_SIZE_16);
}

int pci_write_config8(pci_dev_t bdf, int offset, u8 value)
{
	return pci_write_config(bdf, offset, value, PCI_SIZE_8);
}

int dm_pci_write_config8(struct udevice *dev, int offset, u8 value)
{
	return dm_pci_write_config(dev, offset, value, PCI_SIZE_8);
}

int dm_pci_write_config16(struct udevice *dev, int offset, u16 value)
{
	return dm_pci_write_config(dev, offset, value, PCI_SIZE_16);
}

int dm_pci_write_config32(struct udevice *dev, int offset, u32 value)
{
	return dm_pci_write_config(dev, offset, value, PCI_SIZE_32);
}

int pci_bus_read_config(const struct udevice *bus, pci_dev_t bdf, int offset,
			unsigned long *valuep, enum pci_size_t size)
{
	struct dm_pci_ops *ops;

	ops = pci_get_ops(bus);
	if (!ops->read_config)
		return -ENOSYS;
	return ops->read_config(bus, bdf, offset, valuep, size);
}

static int pci_read_config(pci_dev_t bdf, int offset, unsigned long *valuep,
			   enum pci_size_t size)
{
	struct udevice *bus;
	int ret;

	ret = pci_get_bus(PCI_BUS(bdf), &bus);
	if (ret)
		return ret;

	return pci_bus_read_config(bus, bdf, offset, valuep, size);
}

int dm_pci_read_config(const struct udevice *dev, int offset,
		       unsigned long *valuep, enum pci_size_t size)
{
	const struct udevice *bus;

	for (bus = dev; device_is_on_pci_bus(bus);)
		bus = bus->parent;
	return pci_bus_read_config(bus, dm_pci_get_bdf(dev), offset, valuep,
				   size);
}

int pci_read_config32(pci_dev_t bdf, int offset, u32 *valuep)
{
	unsigned long value;
	int ret;

	ret = pci_read_config(bdf, offset, &value, PCI_SIZE_32);
	if (ret)
		return ret;
	*valuep = value;

	return 0;
}

int pci_read_config16(pci_dev_t bdf, int offset, u16 *valuep)
{
	unsigned long value;
	int ret;

	ret = pci_read_config(bdf, offset, &value, PCI_SIZE_16);
	if (ret)
		return ret;
	*valuep = value;

	return 0;
}

int pci_read_config8(pci_dev_t bdf, int offset, u8 *valuep)
{
	unsigned long value;
	int ret;

	ret = pci_read_config(bdf, offset, &value, PCI_SIZE_8);
	if (ret)
		return ret;
	*valuep = value;

	return 0;
}

int dm_pci_read_config8(const struct udevice *dev, int offset, u8 *valuep)
{
	unsigned long value;
	int ret;

	ret = dm_pci_read_config(dev, offset, &value, PCI_SIZE_8);
	if (ret)
		return ret;
	*valuep = value;

	return 0;
}

int dm_pci_read_config16(const struct udevice *dev, int offset, u16 *valuep)
{
	unsigned long value;
	int ret;

	ret = dm_pci_read_config(dev, offset, &value, PCI_SIZE_16);
	if (ret)
		return ret;
	*valuep = value;

	return 0;
}

int dm_pci_read_config32(const struct udevice *dev, int offset, u32 *valuep)
{
	unsigned long value;
	int ret;

	ret = dm_pci_read_config(dev, offset, &value, PCI_SIZE_32);
	if (ret)
		return ret;
	*valuep = value;

	return 0;
}

int dm_pci_clrset_config8(struct udevice *dev, int offset, u32 clr, u32 set)
{
	u8 val;
	int ret;

	ret = dm_pci_read_config8(dev, offset, &val);
	if (ret)
		return ret;
	val &= ~clr;
	val |= set;

	return dm_pci_write_config8(dev, offset, val);
}

int dm_pci_clrset_config16(struct udevice *dev, int offset, u32 clr, u32 set)
{
	u16 val;
	int ret;

	ret = dm_pci_read_config16(dev, offset, &val);
	if (ret)
		return ret;
	val &= ~clr;
	val |= set;

	return dm_pci_write_config16(dev, offset, val);
}

int dm_pci_clrset_config32(struct udevice *dev, int offset, u32 clr, u32 set)
{
	u32 val;
	int ret;

	ret = dm_pci_read_config32(dev, offset, &val);
	if (ret)
		return ret;
	val &= ~clr;
	val |= set;

	return dm_pci_write_config32(dev, offset, val);
}

static void set_vga_bridge_bits(struct udevice *dev)
{
	struct udevice *parent = dev->parent;
	u16 bc;

	while (dev_seq(parent) != 0) {
		dm_pci_read_config16(parent, PCI_BRIDGE_CONTROL, &bc);
		bc |= PCI_BRIDGE_CTL_VGA;
		dm_pci_write_config16(parent, PCI_BRIDGE_CONTROL, bc);
		parent = parent->parent;
	}
}

int pci_auto_config_devices(struct udevice *bus)
{
	struct pci_controller *hose = dev_get_uclass_priv(bus);
	struct pci_child_plat *pplat;
	unsigned int sub_bus;
	struct udevice *dev;
	int ret;

	sub_bus = dev_seq(bus);
	debug("%s: start\n", __func__);
	pciauto_config_init(hose);
	for (ret = device_find_first_child(bus, &dev);
	     !ret && dev;
	     ret = device_find_next_child(&dev)) {
		unsigned int max_bus;
		int ret;

		debug("%s: device %s\n", __func__, dev->name);
		if (dev_has_ofnode(dev) &&
		    dev_read_bool(dev, "pci,no-autoconfig"))
			continue;
		ret = dm_pciauto_config_device(dev);
		if (ret < 0)
			return log_msg_ret("auto", ret);
		max_bus = ret;
		sub_bus = max(sub_bus, max_bus);

		if (dev_get_parent(dev) == bus)
			continue;

		pplat = dev_get_parent_plat(dev);
		if (pplat->class == (PCI_CLASS_DISPLAY_VGA << 8))
			set_vga_bridge_bits(dev);
	}
	if (hose->last_busno < sub_bus)
		hose->last_busno = sub_bus;
	debug("%s: done\n", __func__);

	return log_msg_ret("sub", sub_bus);
}

int pci_generic_mmap_write_config(
	const struct udevice *bus,
	int (*addr_f)(const struct udevice *bus, pci_dev_t bdf, uint offset,
		      void **addrp),
	pci_dev_t bdf,
	uint offset,
	ulong value,
	enum pci_size_t size)
{
	void *address;

	if (addr_f(bus, bdf, offset, &address) < 0)
		return 0;

	switch (size) {
	case PCI_SIZE_8:
		writeb(value, address);
		return 0;
	case PCI_SIZE_16:
		writew(value, address);
		return 0;
	case PCI_SIZE_32:
		writel(value, address);
		return 0;
	default:
		return -EINVAL;
	}
}

int pci_generic_mmap_read_config(
	const struct udevice *bus,
	int (*addr_f)(const struct udevice *bus, pci_dev_t bdf, uint offset,
		      void **addrp),
	pci_dev_t bdf,
	uint offset,
	ulong *valuep,
	enum pci_size_t size)
{
	void *address;

	if (addr_f(bus, bdf, offset, &address) < 0) {
		*valuep = pci_get_ff(size);
		return 0;
	}

	switch (size) {
	case PCI_SIZE_8:
		*valuep = readb(address);
		return 0;
	case PCI_SIZE_16:
		*valuep = readw(address);
		return 0;
	case PCI_SIZE_32:
		*valuep = readl(address);
		return 0;
	default:
		return -EINVAL;
	}
}

int dm_pci_hose_probe_bus(struct udevice *bus)
{
	u8 header_type;
	int sub_bus;
	int ret;
	int ea_pos;
	u8 reg;

	debug("%s\n", __func__);

	dm_pci_read_config8(bus, PCI_HEADER_TYPE, &header_type);
	header_type &= 0x7f;
	if (header_type != PCI_HEADER_TYPE_BRIDGE) {
		debug("%s: Skipping PCI device %d with Non-Bridge Header Type 0x%x\n",
		      __func__, PCI_DEV(dm_pci_get_bdf(bus)), header_type);
		return log_msg_ret("probe", -EINVAL);
	}

	if (IS_ENABLED(CONFIG_PCI_ENHANCED_ALLOCATION))
		ea_pos = dm_pci_find_capability(bus, PCI_CAP_ID_EA);
	else
		ea_pos = 0;

	if (ea_pos) {
		dm_pci_read_config8(bus, ea_pos + sizeof(u32) + sizeof(u8),
				    &reg);
		sub_bus = reg;
	} else {
		sub_bus = pci_get_bus_max() + 1;
	}
	debug("%s: bus = %d/%s\n", __func__, sub_bus, bus->name);
	dm_pciauto_prescan_setup_bridge(bus, sub_bus);

	ret = device_probe(bus);
	if (ret) {
		debug("%s: Cannot probe bus %s: %d\n", __func__, bus->name,
		      ret);
		return log_msg_ret("probe", ret);
	}

	if (!ea_pos)
		sub_bus = pci_get_bus_max();

	dm_pciauto_postscan_setup_bridge(bus, sub_bus);

	return sub_bus;
}

/**
 * pci_match_one_device - Tell if a PCI device structure has a matching
 *                        PCI device id structure
 * @id: single PCI device id structure to match
 * @find: the PCI device id structure to match against
 *
 * Returns true if the finding pci_device_id structure matched or false if
 * there is no match.
 */
static bool pci_match_one_id(const struct pci_device_id *id,
			     const struct pci_device_id *find)
{
	if ((id->vendor == PCI_ANY_ID || id->vendor == find->vendor) &&
	    (id->device == PCI_ANY_ID || id->device == find->device) &&
	    (id->subvendor == PCI_ANY_ID || id->subvendor == find->subvendor) &&
	    (id->subdevice == PCI_ANY_ID || id->subdevice == find->subdevice) &&
	    !((id->class ^ find->class) & id->class_mask))
		return true;

	return false;
}

/**
 * pci_need_device_pre_reloc() - Check if a device should be bound
 *
 * This checks a list of vendor/device-ID values indicating devices that should
 * be bound before relocation.
 *
 * @bus: Bus to check
 * @vendor: Vendor ID to check
 * @device: Device ID to check
 * Return: true if the vendor/device is in the list, false if not
 */
static bool pci_need_device_pre_reloc(struct udevice *bus, uint vendor,
				      uint device)
{
	u32 vendev;
	int index;

	for (index = 0;
	     !dev_read_u32_index(bus, "u-boot,pci-pre-reloc", index,
				 &vendev);
	     index++) {
		if (vendev == PCI_VENDEV(vendor, device))
			return true;
	}

	return false;
}

/**
 * pci_find_and_bind_driver() - Find and bind the right PCI driver
 *
 * This only looks at certain fields in the descriptor.
 *
 * @parent:	Parent bus
 * @find_id:	Specification of the driver to find
 * @bdf:	Bus/device/function addreess - see PCI_BDF()
 * @devp:	Returns a pointer to the device created
 * Return: 0 if OK, -EPERM if the device is not needed before relocation and
 *	   therefore was not created, other -ve value on error
 */
static int pci_find_and_bind_driver(struct udevice *parent,
				    struct pci_device_id *find_id,
				    pci_dev_t bdf, struct udevice **devp)
{
	struct pci_driver_entry *start, *entry;
	ofnode node = ofnode_null();
	const char *drv;
	int n_ents;
	int ret;
	char name[30], *str;
	bool bridge;

	*devp = NULL;

	debug("%s: Searching for driver: vendor=%x, device=%x\n", __func__,
	      find_id->vendor, find_id->device);

	/* Determine optional OF node */
	if (ofnode_valid(dev_ofnode(parent)))
		pci_dev_find_ofnode(parent, bdf, &node);

	if (ofnode_valid(node) && !ofnode_is_available(node)) {
		debug("%s: Ignoring disabled device\n", __func__);
		return log_msg_ret("dis", -EPERM);
	}

	start = ll_entry_start(struct pci_driver_entry, pci_driver_entry);
	n_ents = ll_entry_count(struct pci_driver_entry, pci_driver_entry);
	for (entry = start; entry != start + n_ents; entry++) {
		const struct pci_device_id *id;
		struct udevice *dev;
		const struct driver *drv;

		for (id = entry->match;
		     id->vendor || id->subvendor || id->class_mask;
		     id++) {
			if (!pci_match_one_id(id, find_id))
				continue;

			drv = entry->driver;

			/*
			 * In the pre-relocation phase, we only bind devices
			 * whose driver has the DM_FLAG_PRE_RELOC set, to save
			 * precious memory space as on some platforms as that
			 * space is pretty limited (ie: using Cache As RAM).
			 */
			if (!(gd->flags & GD_FLG_RELOC) &&
			    !(drv->flags & DM_FLAG_PRE_RELOC))
				return log_msg_ret("pre", -EPERM);

			/*
			 * We could pass the descriptor to the driver as
			 * plat (instead of NULL) and allow its bind()
			 * method to return -ENOENT if it doesn't support this
			 * device. That way we could continue the search to
			 * find another driver. For now this doesn't seem
			 * necesssary, so just bind the first match.
			 */
			ret = device_bind(parent, drv, drv->name, NULL, node,
					  &dev);
			if (ret)
				goto error;
			debug("%s: Match found: %s\n", __func__, drv->name);
			dev->driver_data = id->driver_data;
			*devp = dev;
			return 0;
		}
	}

	bridge = (find_id->class >> 8) == PCI_CLASS_BRIDGE_PCI;
	/*
	 * In the pre-relocation phase, we only bind bridge devices to save
	 * precious memory space as on some platforms as that space is pretty
	 * limited (ie: using Cache As RAM).
	 */
	if (!(gd->flags & GD_FLG_RELOC) && !bridge &&
	    !pci_need_device_pre_reloc(parent, find_id->vendor,
				       find_id->device))
		return log_msg_ret("notbr", -EPERM);

	/* Bind a generic driver so that the device can be used */
	sprintf(name, "pci_%x:%x.%x", dev_seq(parent), PCI_DEV(bdf),
		PCI_FUNC(bdf));
	str = strdup(name);
	if (!str)
		return -ENOMEM;
	drv = bridge ? "pci_bridge_drv" : "pci_generic_drv";

	ret = device_bind_driver_to_node(parent, drv, str, node, devp);
	if (ret) {
		debug("%s: Failed to bind generic driver: %d\n", __func__, ret);
		free(str);
		return ret;
	}
	debug("%s: No match found: bound generic driver instead\n", __func__);

	return 0;

error:
	debug("%s: No match found: error %d\n", __func__, ret);
	return ret;
}

__weak extern void board_pci_fixup_dev(struct udevice *bus, struct udevice *dev)
{
}

int pci_bind_bus_devices(struct udevice *bus)
{
	ulong vendor, device;
	ulong header_type;
	pci_dev_t bdf, end;
	bool found_multi;
	int ari_off;
	int ret;

	found_multi = false;
	end = PCI_BDF(dev_seq(bus), PCI_MAX_PCI_DEVICES - 1,
		      PCI_MAX_PCI_FUNCTIONS - 1);
	for (bdf = PCI_BDF(dev_seq(bus), 0, 0); bdf <= end;
	     bdf += PCI_BDF(0, 0, 1)) {
		struct pci_child_plat *pplat;
		struct udevice *dev;
		ulong class;

		if (!PCI_FUNC(bdf))
			found_multi = false;
		if (PCI_FUNC(bdf) && !found_multi)
			continue;

		/* Check only the first access, we don't expect problems */
		ret = pci_bus_read_config(bus, bdf, PCI_VENDOR_ID, &vendor,
					  PCI_SIZE_16);
		if (ret || vendor == 0xffff || vendor == 0x0000)
			continue;

		pci_bus_read_config(bus, bdf, PCI_HEADER_TYPE,
				    &header_type, PCI_SIZE_8);

		if (!PCI_FUNC(bdf))
			found_multi = header_type & 0x80;

		debug("%s: bus %d/%s: found device %x, function %d", __func__,
		      dev_seq(bus), bus->name, PCI_DEV(bdf), PCI_FUNC(bdf));
		pci_bus_read_config(bus, bdf, PCI_DEVICE_ID, &device,
				    PCI_SIZE_16);
		pci_bus_read_config(bus, bdf, PCI_CLASS_REVISION, &class,
				    PCI_SIZE_32);
		class >>= 8;

		/* Find this device in the device tree */
		ret = pci_bus_find_devfn(bus, PCI_MASK_BUS(bdf), &dev);
		debug(": find ret=%d\n", ret);

		/* If nothing in the device tree, bind a device */
		if (ret == -ENODEV) {
			struct pci_device_id find_id;
			ulong val;

			memset(&find_id, '\0', sizeof(find_id));
			find_id.vendor = vendor;
			find_id.device = device;
			find_id.class = class;
			if ((header_type & 0x7f) == PCI_HEADER_TYPE_NORMAL) {
				pci_bus_read_config(bus, bdf,
						    PCI_SUBSYSTEM_VENDOR_ID,
						    &val, PCI_SIZE_32);
				find_id.subvendor = val & 0xffff;
				find_id.subdevice = val >> 16;
			}
			ret = pci_find_and_bind_driver(bus, &find_id, bdf,
						       &dev);
		}
		if (ret == -EPERM)
			continue;
		else if (ret)
			return ret;

		/* Update the platform data */
		pplat = dev_get_parent_plat(dev);
		pplat->devfn = PCI_MASK_BUS(bdf);
		pplat->vendor = vendor;
		pplat->device = device;
		pplat->class = class;

		if (IS_ENABLED(CONFIG_PCI_ARID)) {
			ari_off = dm_pci_find_ext_capability(dev,
							     PCI_EXT_CAP_ID_ARI);
			if (ari_off) {
				u16 ari_cap;

				/*
				 * Read Next Function number in ARI Cap
				 * Register
				 */
				dm_pci_read_config16(dev, ari_off + 4,
						     &ari_cap);
				/*
				 * Update next scan on this function number,
				 * subtract 1 in BDF to satisfy loop increment.
				 */
				if (ari_cap & 0xff00) {
					bdf = PCI_BDF(PCI_BUS(bdf),
						      PCI_DEV(ari_cap),
						      PCI_FUNC(ari_cap));
					bdf = bdf - 0x100;
				}
			}
		}

		board_pci_fixup_dev(bus, dev);
	}

	return 0;
}

static int decode_regions(struct pci_controller *hose, ofnode parent_node,
			   ofnode node)
{
	int pci_addr_cells, addr_cells, size_cells;
	int cells_per_record;
	struct bd_info *bd;
	const u32 *prop;
	int max_regions;
	int len;
	int i;

	prop = ofnode_get_property(node, "ranges", &len);
	if (!prop) {
		debug("%s: Cannot decode regions\n", __func__);
		return -EINVAL;
	}

	pci_addr_cells = ofnode_read_simple_addr_cells(node);
	addr_cells = ofnode_read_simple_addr_cells(parent_node);
	size_cells = ofnode_read_simple_size_cells(node);

	/* PCI addresses are always 3-cells */
	len /= sizeof(u32);
	cells_per_record = pci_addr_cells + addr_cells + size_cells;
	hose->region_count = 0;
	debug("%s: len=%d, cells_per_record=%d\n", __func__, len,
	      cells_per_record);

	/* Dynamically allocate the regions array */
	max_regions = len / cells_per_record + CONFIG_NR_DRAM_BANKS;
	hose->regions = (struct pci_region *)
		calloc(1, max_regions * sizeof(struct pci_region));
	if (!hose->regions)
		return -ENOMEM;

	for (i = 0; i < max_regions; i++, len -= cells_per_record) {
		u64 pci_addr, addr, size;
		int space_code;
		u32 flags;
		int type;
		int pos;

		if (len < cells_per_record)
			break;
		flags = fdt32_to_cpu(prop[0]);
		space_code = (flags >> 24) & 3;
		pci_addr = fdtdec_get_number(prop + 1, 2);
		prop += pci_addr_cells;
		addr = fdtdec_get_number(prop, addr_cells);
		prop += addr_cells;
		size = fdtdec_get_number(prop, size_cells);
		prop += size_cells;
		debug("%s: region %d, pci_addr=%llx, addr=%llx, size=%llx, space_code=%d\n",
		      __func__, hose->region_count, pci_addr, addr, size, space_code);
		if (space_code & 2) {
			type = flags & (1U << 30) ? PCI_REGION_PREFETCH :
					PCI_REGION_MEM;
		} else if (space_code & 1) {
			type = PCI_REGION_IO;
		} else {
			continue;
		}

		if (!IS_ENABLED(CONFIG_SYS_PCI_64BIT) &&
		    type == PCI_REGION_MEM && upper_32_bits(pci_addr)) {
			debug(" - pci_addr beyond the 32-bit boundary, ignoring\n");
			continue;
		}

		if (!IS_ENABLED(CONFIG_PHYS_64BIT) && upper_32_bits(addr)) {
			debug(" - addr beyond the 32-bit boundary, ignoring\n");
			continue;
		}

		if (~((pci_addr_t)0) - pci_addr < size) {
			debug(" - PCI range exceeds max address, ignoring\n");
			continue;
		}

		if (~((phys_addr_t)0) - addr < size) {
			debug(" - phys range exceeds max address, ignoring\n");
			continue;
		}

		pos = -1;
		if (!IS_ENABLED(CONFIG_PCI_REGION_MULTI_ENTRY)) {
			for (i = 0; i < hose->region_count; i++) {
				if (hose->regions[i].flags == type)
					pos = i;
			}
		}

		if (pos == -1)
			pos = hose->region_count++;
		debug(" - type=%d, pos=%d\n", type, pos);
		pci_set_region(hose->regions + pos, pci_addr, addr, size, type);
	}

	/* Add a region for our local memory */
	bd = gd->bd;
	if (!bd)
		return 0;

	for (i = 0; i < CONFIG_NR_DRAM_BANKS; ++i) {
		if (bd->bi_dram[i].size) {
			phys_addr_t start = bd->bi_dram[i].start;

			if (IS_ENABLED(CONFIG_PCI_MAP_SYSTEM_MEMORY))
				start = virt_to_phys((void *)(uintptr_t)bd->bi_dram[i].start);

			pci_set_region(hose->regions + hose->region_count++,
				       start, start, bd->bi_dram[i].size,
				       PCI_REGION_MEM | PCI_REGION_SYS_MEMORY);
		}
	}

	return 0;
}

static int pci_uclass_pre_probe(struct udevice *bus)
{
	struct pci_controller *hose;
	struct uclass *uc;
	int ret;

	debug("%s, bus=%d/%s, parent=%s\n", __func__, dev_seq(bus), bus->name,
	      bus->parent->name);
	hose = dev_get_uclass_priv(bus);

	/*
	 * Set the sequence number, if device_bind() doesn't. We want control
	 * of this so that numbers are allocated as devices are probed. That
	 * ensures that sub-bus numbered is correct (sub-buses must get numbers
	 * higher than their parents)
	 */
	if (dev_seq(bus) == -1) {
		ret = uclass_get(UCLASS_PCI, &uc);
		if (ret)
			return ret;
		bus->seq_ = uclass_find_next_free_seq(uc);
	}

	/* For bridges, use the top-level PCI controller */
	if (!device_is_on_pci_bus(bus)) {
		hose->ctlr = bus;
		ret = decode_regions(hose, dev_ofnode(bus->parent),
				     dev_ofnode(bus));
		if (ret)
			return ret;
	} else {
		struct pci_controller *parent_hose;

		parent_hose = dev_get_uclass_priv(bus->parent);
		hose->ctlr = parent_hose->bus;
	}

	hose->bus = bus;
	hose->first_busno = dev_seq(bus);
	hose->last_busno = dev_seq(bus);
	if (dev_has_ofnode(bus)) {
		hose->skip_auto_config_until_reloc =
			dev_read_bool(bus,
				      "u-boot,skip-auto-config-until-reloc");
	}

	return 0;
}

static int pci_uclass_post_probe(struct udevice *bus)
{
	struct pci_controller *hose = dev_get_uclass_priv(bus);
	int ret;

	debug("%s: probing bus %d\n", __func__, dev_seq(bus));
	ret = pci_bind_bus_devices(bus);
	if (ret)
		return log_msg_ret("bind", ret);

	if (CONFIG_IS_ENABLED(PCI_PNP) && ll_boot_init() &&
	    (!hose->skip_auto_config_until_reloc ||
	     (gd->flags & GD_FLG_RELOC))) {
		ret = pci_auto_config_devices(bus);
		if (ret < 0)
			return log_msg_ret("cfg", ret);
	}

#if defined(CONFIG_X86) && defined(CONFIG_HAVE_FSP)
	/*
	 * Per Intel FSP specification, we should call FSP notify API to
	 * inform FSP that PCI enumeration has been done so that FSP will
	 * do any necessary initialization as required by the chipset's
	 * BIOS Writer's Guide (BWG).
	 *
	 * Unfortunately we have to put this call here as with driver model,
	 * the enumeration is all done on a lazy basis as needed, so until
	 * something is touched on PCI it won't happen.
	 *
	 * Note we only call this 1) after U-Boot is relocated, and 2)
	 * root bus has finished probing.
	 */
	if ((gd->flags & GD_FLG_RELOC) && dev_seq(bus) == 0 && ll_boot_init()) {
		ret = fsp_init_phase_pci();
		if (ret)
			return log_msg_ret("fsp", ret);
	}
#endif

	return 0;
}

static int pci_uclass_child_post_bind(struct udevice *dev)
{
	struct pci_child_plat *pplat;

	if (!dev_has_ofnode(dev))
		return 0;

	pplat = dev_get_parent_plat(dev);

	/* Extract vendor id and device id if available */
	ofnode_read_pci_vendev(dev_ofnode(dev), &pplat->vendor, &pplat->device);

	/* Extract the devfn from fdt_pci_addr */
	pplat->devfn = pci_get_devfn(dev);

	return 0;
}

static int pci_bridge_read_config(const struct udevice *bus, pci_dev_t bdf,
				  uint offset, ulong *valuep,
				  enum pci_size_t size)
{
	struct pci_controller *hose = dev_get_uclass_priv(bus);

	return pci_bus_read_config(hose->ctlr, bdf, offset, valuep, size);
}

static int pci_bridge_write_config(struct udevice *bus, pci_dev_t bdf,
				   uint offset, ulong value,
				   enum pci_size_t size)
{
	struct pci_controller *hose = dev_get_uclass_priv(bus);

	return pci_bus_write_config(hose->ctlr, bdf, offset, value, size);
}

static int skip_to_next_device(struct udevice *bus, struct udevice **devp)
{
	struct udevice *dev;
	int ret = 0;

	/*
	 * Scan through all the PCI controllers. On x86 there will only be one
	 * but that is not necessarily true on other hardware.
	 */
	do {
		device_find_first_child(bus, &dev);
		if (dev) {
			*devp = dev;
			return 0;
		}
		ret = uclass_next_device(&bus);
		if (ret)
			return ret;
	} while (bus);

	return 0;
}

int pci_find_next_device(struct udevice **devp)
{
	struct udevice *child = *devp;
	struct udevice *bus = child->parent;
	int ret;

	/* First try all the siblings */
	*devp = NULL;
	while (child) {
		device_find_next_child(&child);
		if (child) {
			*devp = child;
			return 0;
		}
	}

	/* We ran out of siblings. Try the next bus */
	ret = uclass_next_device(&bus);
	if (ret)
		return ret;

	return bus ? skip_to_next_device(bus, devp) : 0;
}

int pci_find_first_device(struct udevice **devp)
{
	struct udevice *bus;
	int ret;

	*devp = NULL;
	ret = uclass_first_device(UCLASS_PCI, &bus);
	if (ret)
		return ret;

	return skip_to_next_device(bus, devp);
}

ulong pci_conv_32_to_size(ulong value, uint offset, enum pci_size_t size)
{
	switch (size) {
	case PCI_SIZE_8:
		return (value >> ((offset & 3) * 8)) & 0xff;
	case PCI_SIZE_16:
		return (value >> ((offset & 2) * 8)) & 0xffff;
	default:
		return value;
	}
}

ulong pci_conv_size_to_32(ulong old, ulong value, uint offset,
			  enum pci_size_t size)
{
	uint off_mask;
	uint val_mask, shift;
	ulong ldata, mask;

	switch (size) {
	case PCI_SIZE_8:
		off_mask = 3;
		val_mask = 0xff;
		break;
	case PCI_SIZE_16:
		off_mask = 2;
		val_mask = 0xffff;
		break;
	default:
		return value;
	}
	shift = (offset & off_mask) * 8;
	ldata = (value & val_mask) << shift;
	mask = val_mask << shift;
	value = (old & ~mask) | ldata;

	return value;
}

int pci_get_dma_regions(struct udevice *dev, struct pci_region *memp, int index)
{
	int pci_addr_cells, addr_cells, size_cells;
	int cells_per_record;
	const u32 *prop;
	int len;
	int i = 0;

	prop = ofnode_get_property(dev_ofnode(dev), "dma-ranges", &len);
	if (!prop) {
		log_err("PCI: Device '%s': Cannot decode dma-ranges\n",
			dev->name);
		return -EINVAL;
	}

	pci_addr_cells = ofnode_read_simple_addr_cells(dev_ofnode(dev));
	addr_cells = ofnode_read_simple_addr_cells(dev_ofnode(dev->parent));
	size_cells = ofnode_read_simple_size_cells(dev_ofnode(dev));

	/* PCI addresses are always 3-cells */
	len /= sizeof(u32);
	cells_per_record = pci_addr_cells + addr_cells + size_cells;
	debug("%s: len=%d, cells_per_record=%d\n", __func__, len,
	      cells_per_record);

	while (len) {
		memp->bus_start = fdtdec_get_number(prop + 1, 2);
		prop += pci_addr_cells;
		memp->phys_start = fdtdec_get_number(prop, addr_cells);
		prop += addr_cells;
		memp->size = fdtdec_get_number(prop, size_cells);
		prop += size_cells;

		if (i == index)
			return 0;
		i++;
		len -= cells_per_record;
	}

	return -EINVAL;
}

int pci_get_regions(struct udevice *dev, struct pci_region **iop,
		    struct pci_region **memp, struct pci_region **prefp)
{
	struct udevice *bus = pci_get_controller(dev);
	struct pci_controller *hose = dev_get_uclass_priv(bus);
	int i;

	*iop = NULL;
	*memp = NULL;
	*prefp = NULL;
	for (i = 0; i < hose->region_count; i++) {
		switch (hose->regions[i].flags) {
		case PCI_REGION_IO:
			if (!*iop || (*iop)->size < hose->regions[i].size)
				*iop = hose->regions + i;
			break;
		case PCI_REGION_MEM:
			if (!*memp || (*memp)->size < hose->regions[i].size)
				*memp = hose->regions + i;
			break;
		case (PCI_REGION_MEM | PCI_REGION_PREFETCH):
			if (!*prefp || (*prefp)->size < hose->regions[i].size)
				*prefp = hose->regions + i;
			break;
		}
	}

	return (*iop != NULL) + (*memp != NULL) + (*prefp != NULL);
}

u32 dm_pci_read_bar32(const struct udevice *dev, int barnum)
{
	u32 addr;
	int bar;

	bar = PCI_BASE_ADDRESS_0 + barnum * 4;
	dm_pci_read_config32(dev, bar, &addr);

	/*
	 * If we get an invalid address, return this so that comparisons with
	 * FDT_ADDR_T_NONE work correctly
	 */
	if (addr == 0xffffffff)
		return addr;
	else if (addr & PCI_BASE_ADDRESS_SPACE_IO)
		return addr & PCI_BASE_ADDRESS_IO_MASK;
	else
		return addr & PCI_BASE_ADDRESS_MEM_MASK;
}

void dm_pci_write_bar32(struct udevice *dev, int barnum, u32 addr)
{
	int bar;

	bar = PCI_BASE_ADDRESS_0 + barnum * 4;
	dm_pci_write_config32(dev, bar, addr);
}

phys_addr_t dm_pci_bus_to_phys(struct udevice *dev, pci_addr_t bus_addr,
			       size_t len, unsigned long mask,
			       unsigned long flags)
{
	struct udevice *ctlr;
	struct pci_controller *hose;
	struct pci_region *res;
	pci_addr_t offset;
	int i;

	/* The root controller has the region information */
	ctlr = pci_get_controller(dev);
	hose = dev_get_uclass_priv(ctlr);

	if (hose->region_count == 0)
		return bus_addr;

	for (i = 0; i < hose->region_count; i++) {
		res = &hose->regions[i];

		if ((res->flags & mask) != flags)
			continue;

		if (bus_addr < res->bus_start)
			continue;

		offset = bus_addr - res->bus_start;
		if (offset >= res->size)
			continue;

		if (len > res->size - offset)
			continue;

		return res->phys_start + offset;
	}

	puts("pci_hose_bus_to_phys: invalid physical address\n");
	return 0;
}

<<<<<<< HEAD
phys_addr_t dm_pci_bus_range_to_phys(struct udevice *dev, pci_addr_t bus_addr,
				     size_t size, unsigned long mask,
				     unsigned long flags)
{
	struct udevice *ctlr = pci_get_controller(dev);
	struct pci_controller *hose = dev_get_uclass_priv(ctlr);
	struct pci_region *res;
	size_t offset;
	int i;

	for (i = 0; i < hose->region_count; i++) {
		res = &hose->regions[i];

		if ((res->flags & mask) != flags)
			continue;

		if (bus_addr < res->bus_start)
			continue;

		offset = bus_addr - res->bus_start;
		if (offset >= res->size || size > res->size - offset)
			continue;

		return res->phys_start + offset;
	}

	puts("pci_bus_range_to_phys: invalid address range\n");
	return 0;
}

static int _dm_pci_phys_to_bus(struct udevice *dev, phys_addr_t phys_addr,
			       unsigned long flags, unsigned long skip_mask,
			       pci_addr_t *ba)
=======
pci_addr_t dm_pci_phys_to_bus(struct udevice *dev, phys_addr_t phys_addr,
			      size_t len, unsigned long mask,
			      unsigned long flags)
>>>>>>> e092e325
{
	struct udevice *ctlr;
	struct pci_controller *hose;
	struct pci_region *res;
	phys_addr_t offset;
	int i;

	/* The root controller has the region information */
	ctlr = pci_get_controller(dev);
	hose = dev_get_uclass_priv(ctlr);

	if (hose->region_count == 0)
		return phys_addr;

	for (i = 0; i < hose->region_count; i++) {
		res = &hose->regions[i];

		if ((res->flags & mask) != flags)
			continue;

		if (phys_addr < res->phys_start)
			continue;

		offset = phys_addr - res->phys_start;
		if (offset >= res->size)
			continue;

		if (len > res->size - offset)
			continue;

		return res->bus_start + offset;
	}

	puts("pci_hose_phys_to_bus: invalid physical address\n");
	return 0;
}

static phys_addr_t dm_pci_map_ea_virt(struct udevice *dev, int ea_off,
				      struct pci_child_plat *pdata)
{
	phys_addr_t addr = 0;

	/*
	 * In the case of a Virtual Function device using BAR
	 * base and size, add offset for VFn BAR(1, 2, 3...n)
	 */
	if (pdata->is_virtfn) {
		size_t sz;
		u32 ea_entry;

		/* MaxOffset, 1st DW */
		dm_pci_read_config32(dev, ea_off + 8, &ea_entry);
		sz = ea_entry & PCI_EA_FIELD_MASK;
		/* Fill up lower 2 bits */
		sz |= (~PCI_EA_FIELD_MASK);

		if (ea_entry & PCI_EA_IS_64) {
			/* MaxOffset 2nd DW */
			dm_pci_read_config32(dev, ea_off + 16, &ea_entry);
			sz |= ((u64)ea_entry) << 32;
		}

		addr = (pdata->virtid - 1) * (sz + 1);
	}

	return addr;
}

static void *dm_pci_map_ea_bar(struct udevice *dev, int bar, size_t offset,
			       size_t len, int ea_off,
			       struct pci_child_plat *pdata)
{
	int ea_cnt, i, entry_size;
	int bar_id = (bar - PCI_BASE_ADDRESS_0) >> 2;
	u32 ea_entry;
	phys_addr_t addr;

	if (IS_ENABLED(CONFIG_PCI_SRIOV)) {
		/*
		 * In the case of a Virtual Function device, device is
		 * Physical function, so pdata will point to required VF
		 * specific data.
		 */
		if (pdata->is_virtfn)
			bar_id += PCI_EA_BEI_VF_BAR0;
	}

	/* EA capability structure header */
	dm_pci_read_config32(dev, ea_off, &ea_entry);
	ea_cnt = (ea_entry >> 16) & PCI_EA_NUM_ENT_MASK;
	ea_off += PCI_EA_FIRST_ENT;

	for (i = 0; i < ea_cnt; i++, ea_off += entry_size) {
		/* Entry header */
		dm_pci_read_config32(dev, ea_off, &ea_entry);
		entry_size = ((ea_entry & PCI_EA_ES) + 1) << 2;

		if (((ea_entry & PCI_EA_BEI) >> 4) != bar_id)
			continue;

		/* Base address, 1st DW */
		dm_pci_read_config32(dev, ea_off + 4, &ea_entry);
		addr = ea_entry & PCI_EA_FIELD_MASK;
		if (ea_entry & PCI_EA_IS_64) {
			/* Base address, 2nd DW, skip over 4B MaxOffset */
			dm_pci_read_config32(dev, ea_off + 12, &ea_entry);
			addr |= ((u64)ea_entry) << 32;
		}

		if (IS_ENABLED(CONFIG_PCI_SRIOV))
			addr += dm_pci_map_ea_virt(dev, ea_off, pdata);

		if (~((phys_addr_t)0) - addr < offset)
			return NULL;

		/* size ignored for now */
		return map_physmem(addr + offset, len, MAP_NOCACHE);
	}

	return 0;
}

void *dm_pci_map_bar(struct udevice *dev, int bar, size_t offset, size_t len,
		     unsigned long mask, unsigned long flags)
{
	struct pci_child_plat *pdata = dev_get_parent_plat(dev);
	struct udevice *udev = dev;
	pci_addr_t pci_bus_addr;
	u32 bar_response;
	int ea_off;

	if (IS_ENABLED(CONFIG_PCI_SRIOV)) {
		/*
		 * In case of Virtual Function devices, use PF udevice
		 * as EA capability is defined in Physical Function
		 */
		if (pdata->is_virtfn)
			udev = pdata->pfdev;
	}

	/*
	 * if the function supports Enhanced Allocation use that instead of
	 * BARs
	 * Incase of virtual functions, pdata will help read VF BEI
	 * and EA entry size.
	 */
	if (IS_ENABLED(CONFIG_PCI_ENHANCED_ALLOCATION))
		ea_off = dm_pci_find_capability(udev, PCI_CAP_ID_EA);
	else
		ea_off = 0;

	if (ea_off)
		return dm_pci_map_ea_bar(udev, bar, offset, len, ea_off, pdata);

	/* read BAR address */
	dm_pci_read_config32(udev, bar, &bar_response);
	pci_bus_addr = (pci_addr_t)(bar_response & ~0xf);

	if (~((pci_addr_t)0) - pci_bus_addr < offset)
		return NULL;

	/*
	 * Forward the length argument to dm_pci_bus_to_virt. The length will
	 * be used to check that the entire address range has been declared as
	 * a PCI range, but a better check would be to probe for the size of
	 * the bar and prevent overflow more locally.
	 */
	return dm_pci_bus_to_virt(udev, pci_bus_addr + offset, len, mask, flags,
				  MAP_NOCACHE);
}

static int _dm_pci_find_next_capability(struct udevice *dev, u8 pos, int cap)
{
	int ttl = PCI_FIND_CAP_TTL;
	u8 id;
	u16 ent;

	dm_pci_read_config8(dev, pos, &pos);

	while (ttl--) {
		if (pos < PCI_STD_HEADER_SIZEOF)
			break;
		pos &= ~3;
		dm_pci_read_config16(dev, pos, &ent);

		id = ent & 0xff;
		if (id == 0xff)
			break;
		if (id == cap)
			return pos;
		pos = (ent >> 8);
	}

	return 0;
}

int dm_pci_find_next_capability(struct udevice *dev, u8 start, int cap)
{
	return _dm_pci_find_next_capability(dev, start + PCI_CAP_LIST_NEXT,
					    cap);
}

int dm_pci_find_capability(struct udevice *dev, int cap)
{
	u16 status;
	u8 header_type;
	u8 pos;

	dm_pci_read_config16(dev, PCI_STATUS, &status);
	if (!(status & PCI_STATUS_CAP_LIST))
		return 0;

	dm_pci_read_config8(dev, PCI_HEADER_TYPE, &header_type);
	if ((header_type & 0x7f) == PCI_HEADER_TYPE_CARDBUS)
		pos = PCI_CB_CAPABILITY_LIST;
	else
		pos = PCI_CAPABILITY_LIST;

	return _dm_pci_find_next_capability(dev, pos, cap);
}

int dm_pci_find_next_ext_capability(struct udevice *dev, int start, int cap)
{
	u32 header;
	int ttl;
	int pos = PCI_CFG_SPACE_SIZE;

	/* minimum 8 bytes per capability */
	ttl = (PCI_CFG_SPACE_EXP_SIZE - PCI_CFG_SPACE_SIZE) / 8;

	if (start)
		pos = start;

	dm_pci_read_config32(dev, pos, &header);
	/*
	 * If we have no capabilities, this is indicated by cap ID,
	 * cap version and next pointer all being 0.
	 */
	if (header == 0)
		return 0;

	while (ttl--) {
		if (PCI_EXT_CAP_ID(header) == cap)
			return pos;

		pos = PCI_EXT_CAP_NEXT(header);
		if (pos < PCI_CFG_SPACE_SIZE)
			break;

		dm_pci_read_config32(dev, pos, &header);
	}

	return 0;
}

int dm_pci_find_ext_capability(struct udevice *dev, int cap)
{
	return dm_pci_find_next_ext_capability(dev, 0, cap);
}

int dm_pci_flr(struct udevice *dev)
{
	int pcie_off;
	u32 cap;

	/* look for PCI Express Capability */
	pcie_off = dm_pci_find_capability(dev, PCI_CAP_ID_EXP);
	if (!pcie_off)
		return -ENOENT;

	/* check FLR capability */
	dm_pci_read_config32(dev, pcie_off + PCI_EXP_DEVCAP, &cap);
	if (!(cap & PCI_EXP_DEVCAP_FLR))
		return -ENOENT;

	dm_pci_clrset_config16(dev, pcie_off + PCI_EXP_DEVCTL, 0,
			       PCI_EXP_DEVCTL_BCR_FLR);

	/* wait 100ms, per PCI spec */
	mdelay(100);

	return 0;
}

#if defined(CONFIG_PCI_SRIOV)
int pci_sriov_init(struct udevice *pdev, int vf_en)
{
	u16 vendor, device;
	struct udevice *bus;
	struct udevice *dev;
	pci_dev_t bdf;
	u16 ctrl;
	u16 num_vfs;
	u16 total_vf;
	u16 vf_offset;
	u16 vf_stride;
	int vf, ret;
	int pos;

	pos = dm_pci_find_ext_capability(pdev, PCI_EXT_CAP_ID_SRIOV);
	if (!pos) {
		debug("Error: SRIOV capability not found\n");
		return -ENOENT;
	}

	dm_pci_read_config16(pdev, pos + PCI_SRIOV_CTRL, &ctrl);

	dm_pci_read_config16(pdev, pos + PCI_SRIOV_TOTAL_VF, &total_vf);
	if (vf_en > total_vf)
		vf_en = total_vf;
	dm_pci_write_config16(pdev, pos + PCI_SRIOV_NUM_VF, vf_en);

	ctrl |= PCI_SRIOV_CTRL_VFE | PCI_SRIOV_CTRL_MSE;
	dm_pci_write_config16(pdev, pos + PCI_SRIOV_CTRL, ctrl);

	dm_pci_read_config16(pdev, pos + PCI_SRIOV_NUM_VF, &num_vfs);
	if (num_vfs > vf_en)
		num_vfs = vf_en;

	dm_pci_read_config16(pdev, pos + PCI_SRIOV_VF_OFFSET, &vf_offset);
	dm_pci_read_config16(pdev, pos + PCI_SRIOV_VF_STRIDE, &vf_stride);

	dm_pci_read_config16(pdev, PCI_VENDOR_ID, &vendor);
	dm_pci_read_config16(pdev, pos + PCI_SRIOV_VF_DID, &device);

	bdf = dm_pci_get_bdf(pdev);

	pci_get_bus(PCI_BUS(bdf), &bus);

	if (!bus)
		return -ENODEV;

	bdf += PCI_BDF(0, 0, vf_offset);

	for (vf = 0; vf < num_vfs; vf++) {
		struct pci_child_plat *pplat;
		ulong class;

		pci_bus_read_config(bus, bdf, PCI_CLASS_DEVICE,
				    &class, PCI_SIZE_16);

		debug("%s: bus %d/%s: found VF %x:%x\n", __func__,
		      dev_seq(bus), bus->name, PCI_DEV(bdf), PCI_FUNC(bdf));

		/* Find this device in the device tree */
		ret = pci_bus_find_devfn(bus, PCI_MASK_BUS(bdf), &dev);

		if (ret == -ENODEV) {
			struct pci_device_id find_id;

			memset(&find_id, '\0', sizeof(find_id));
			find_id.vendor = vendor;
			find_id.device = device;
			find_id.class = class;

			ret = pci_find_and_bind_driver(bus, &find_id,
						       bdf, &dev);

			if (ret)
				return ret;
		}

		/* Update the platform data */
		pplat = dev_get_parent_plat(dev);
		pplat->devfn = PCI_MASK_BUS(bdf);
		pplat->vendor = vendor;
		pplat->device = device;
		pplat->class = class;
		pplat->is_virtfn = true;
		pplat->pfdev = pdev;
		pplat->virtid = vf * vf_stride + vf_offset;

		debug("%s: bus %d/%s: found VF %x:%x %x:%x class %lx id %x\n",
		      __func__, dev_seq(dev), dev->name, PCI_DEV(bdf),
		      PCI_FUNC(bdf), vendor, device, class, pplat->virtid);
		bdf += PCI_BDF(0, 0, vf_stride);
	}

	return 0;
}

int pci_sriov_get_totalvfs(struct udevice *pdev)
{
	u16 total_vf;
	int pos;

	pos = dm_pci_find_ext_capability(pdev, PCI_EXT_CAP_ID_SRIOV);
	if (!pos) {
		debug("Error: SRIOV capability not found\n");
		return -ENOENT;
	}

	dm_pci_read_config16(pdev, pos + PCI_SRIOV_TOTAL_VF, &total_vf);

	return total_vf;
}
#endif /* SRIOV */

UCLASS_DRIVER(pci) = {
	.id		= UCLASS_PCI,
	.name		= "pci",
	.flags		= DM_UC_FLAG_SEQ_ALIAS | DM_UC_FLAG_NO_AUTO_SEQ,
	.post_bind	= dm_scan_fdt_dev,
	.pre_probe	= pci_uclass_pre_probe,
	.post_probe	= pci_uclass_post_probe,
	.child_post_bind = pci_uclass_child_post_bind,
	.per_device_auto	= sizeof(struct pci_controller),
	.per_child_plat_auto	= sizeof(struct pci_child_plat),
};

static const struct dm_pci_ops pci_bridge_ops = {
	.read_config	= pci_bridge_read_config,
	.write_config	= pci_bridge_write_config,
};

static const struct udevice_id pci_bridge_ids[] = {
	{ .compatible = "pci-bridge" },
	{ }
};

U_BOOT_DRIVER(pci_bridge_drv) = {
	.name		= "pci_bridge_drv",
	.id		= UCLASS_PCI,
	.of_match	= pci_bridge_ids,
	.ops		= &pci_bridge_ops,
};

UCLASS_DRIVER(pci_generic) = {
	.id		= UCLASS_PCI_GENERIC,
	.name		= "pci_generic",
};

static const struct udevice_id pci_generic_ids[] = {
	{ .compatible = "pci-generic" },
	{ }
};

U_BOOT_DRIVER(pci_generic_drv) = {
	.name		= "pci_generic_drv",
	.id		= UCLASS_PCI_GENERIC,
	.of_match	= pci_generic_ids,
};

int pci_init(void)
{
	struct udevice *bus;

	/*
	 * Enumerate all known controller devices. Enumeration has the side-
	 * effect of probing them, so PCIe devices will be enumerated too.
	 */
	for (uclass_first_device_check(UCLASS_PCI, &bus);
	     bus;
	     uclass_next_device_check(&bus)) {
		;
	}

	return 0;
}<|MERGE_RESOLUTION|>--- conflicted
+++ resolved
@@ -286,6 +286,8 @@
 	ops = pci_get_ops(bus);
 	if (!ops->write_config)
 		return -ENOSYS;
+	if (offset < 0 || offset >= 4096)
+		return -EINVAL;
 	return ops->write_config(bus, bdf, offset, value, size);
 }
 
@@ -364,8 +366,14 @@
 	struct dm_pci_ops *ops;
 
 	ops = pci_get_ops(bus);
-	if (!ops->read_config)
+	if (!ops->read_config) {
+		*valuep = pci_conv_32_to_size(~0, offset, size);
 		return -ENOSYS;
+	}
+	if (offset < 0 || offset >= 4096) {
+		*valuep = pci_conv_32_to_size(0, offset, size);
+		return -EINVAL;
+	}
 	return ops->read_config(bus, bdf, offset, valuep, size);
 }
 
@@ -1439,45 +1447,9 @@
 	return 0;
 }
 
-<<<<<<< HEAD
-phys_addr_t dm_pci_bus_range_to_phys(struct udevice *dev, pci_addr_t bus_addr,
-				     size_t size, unsigned long mask,
-				     unsigned long flags)
-{
-	struct udevice *ctlr = pci_get_controller(dev);
-	struct pci_controller *hose = dev_get_uclass_priv(ctlr);
-	struct pci_region *res;
-	size_t offset;
-	int i;
-
-	for (i = 0; i < hose->region_count; i++) {
-		res = &hose->regions[i];
-
-		if ((res->flags & mask) != flags)
-			continue;
-
-		if (bus_addr < res->bus_start)
-			continue;
-
-		offset = bus_addr - res->bus_start;
-		if (offset >= res->size || size > res->size - offset)
-			continue;
-
-		return res->phys_start + offset;
-	}
-
-	puts("pci_bus_range_to_phys: invalid address range\n");
-	return 0;
-}
-
-static int _dm_pci_phys_to_bus(struct udevice *dev, phys_addr_t phys_addr,
-			       unsigned long flags, unsigned long skip_mask,
-			       pci_addr_t *ba)
-=======
 pci_addr_t dm_pci_phys_to_bus(struct udevice *dev, phys_addr_t phys_addr,
 			      size_t len, unsigned long mask,
 			      unsigned long flags)
->>>>>>> e092e325
 {
 	struct udevice *ctlr;
 	struct pci_controller *hose;
