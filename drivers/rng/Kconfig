--- conflicted
+++ resolved
@@ -66,13 +66,6 @@
 	help
 	  Enable random number generator for RPI4.
 
-<<<<<<< HEAD
-config RNG_SMCCC
-	bool "Arm SMCCC True Random Number Generator FW"
-	depends on DM_RNG && ARM_PSCI_FW
-	help
-	  Enable Arm SMCCC TRNG FW on platforms that support it.
-=======
 config RNG_SMCCC_TRNG
 	bool "Arm SMCCC TRNG interface"
 	depends on DM_RNG && ARM_PSCI_FW
@@ -89,6 +82,5 @@
 	  The TPM device has an inbuilt random number generator
 	  functionality. Enable random number generator on TPM
 	  devices.
->>>>>>> 4debc57a
 
 endif