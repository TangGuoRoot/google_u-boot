--- conflicted
+++ resolved
@@ -229,15 +229,10 @@
 			__atcspi200_spi_start(ns);
 			break;
 		}
-<<<<<<< HEAD
-		debug("spi_xfer: data_out %08X(%p) data_in %08X(%p) data_len %lu\n",
-		      *(uint *)data_out, data_out, *(uint *)data_in, data_in, data_len);
-=======
 		if (data_out)
-			debug("spi_xfer: data_out %08X(%p) data_in %08X(%p) data_len %u\n",
+			debug("spi_xfer: data_out %08X(%p) data_in %08X(%p) data_len %lu\n",
 			      *(uint *)data_out, data_out, *(uint *)data_in,
 			      data_in, data_len);
->>>>>>> a2569f12
 		num_chunks = DIV_ROUND_UP(data_len, max_tran_len);
 		din = data_in;
 		dout = data_out;
