--- conflicted
+++ resolved
@@ -136,10 +136,6 @@
 };
 
 static void rx_handler_command(struct usb_ep *ep, struct usb_request *req);
-<<<<<<< HEAD
-static int strcmp_l1(const char *s1, const char *s2);
-=======
->>>>>>> 8c5d4fd0
 
 static void fastboot_complete(struct usb_ep *ep, struct usb_request *req)
 {
@@ -428,23 +424,6 @@
 
 	if (req->status != 0 || req->length == 0)
 		return;
-<<<<<<< HEAD
-	}
-
-	fastboot_fail("no flash device defined", response);
-#ifdef CONFIG_FASTBOOT_FLASH_MMC_DEV
-	fb_mmc_flash_write(cmd, (void *)CONFIG_FASTBOOT_BUF_ADDR,
-				download_bytes, response);
-#endif
-#ifdef CONFIG_FASTBOOT_FLASH_NAND_DEV
-	fb_nand_flash_write(cmd, (void *)CONFIG_FASTBOOT_BUF_ADDR,
-				download_bytes, response);
-#endif
-	fastboot_tx_write_str(response);
-}
-#endif
-=======
->>>>>>> 8c5d4fd0
 
 	if (req->actual < req->length) {
 		cmdbuf[req->actual] = '\0';
@@ -459,16 +438,6 @@
 		req->length = rx_bytes_expected(ep);
 	}
 
-<<<<<<< HEAD
-	fastboot_fail("no flash device defined", response);
-#ifdef CONFIG_FASTBOOT_FLASH_MMC_DEV
-	fb_mmc_erase(cmd, response);
-#endif
-#ifdef CONFIG_FASTBOOT_FLASH_NAND_DEV
-	fb_nand_erase(cmd, response);
-#endif
-=======
->>>>>>> 8c5d4fd0
 	fastboot_tx_write_str(response);
 
 	if (!strncmp("OKAY", response, 4)) {
