// SPDX-License-Identifier: GPL-2.0+
/*
 * Copyright (C) 2018, Tuomas Tynkkynen <tuomas.tynkkynen@iki.fi>
 * Copyright (C) 2018, Bin Meng <bmeng.cn@gmail.com>
 *
 * virtio ring implementation
 */

#include <bouncebuf.h>
#include <common.h>
#include <dm.h>
#include <log.h>
#include <malloc.h>
#include <virtio_types.h>
#include <virtio.h>
#include <virtio_ring.h>
#include <linux/bug.h>
#include <linux/compat.h>
#include <linux/kernel.h>

__section(".data")
struct virtio_iommu_platform_ops *virtio_iommu_platform_ops = NULL;

static void virtio_iommu_map_pages(struct udevice *vdev, void *buf, u32 npages)
{
	int ret;

	if (!virtio_iommu_platform_ops)
		return;

	if (!virtio_has_feature(vdev, VIRTIO_F_IOMMU_PLATFORM))
		return;

	ret = virtio_iommu_platform_ops->map(vdev, buf, npages);
	if (ret) {
		debug("%s: failed to map %u pages at %p (%d)\n",
		      vdev->name, npages, buf, ret);
	}
}

static void virtio_iommu_unmap_pages(struct udevice *vdev, void *buf, u32 npages)
{
	int ret;

	if (!virtio_iommu_platform_ops)
		return;

	if (!virtio_has_feature(vdev, VIRTIO_F_IOMMU_PLATFORM))
		return;

	ret = virtio_iommu_platform_ops->unmap(vdev, buf, npages);
	if (ret) {
		debug("%s: failed to unmap %u pages at %p (%d)\n",
		      vdev->name, npages, buf, ret);
	}
}

static void *virtio_alloc_pages(struct udevice *vdev, u32 npages)
{
	void *addr = memalign(PAGE_SIZE, npages * PAGE_SIZE);

	if (addr)
		virtio_iommu_map_pages(vdev, addr, npages);

	return addr;
}

static void virtio_free_pages(struct udevice *vdev, void *ptr, u32 npages)
{
	virtio_iommu_unmap_pages(vdev, ptr, npages);
	free(ptr);
}

static int __bb_force_page_align(struct bounce_buffer *state)
{
	const ulong align_mask = PAGE_SIZE - 1;

	if ((ulong)state->user_buffer & align_mask)
		return 0;

	if (state->len != state->len_aligned)
		return 0;

	return 1;
}

static void virtqueue_attach_desc(struct virtqueue *vq, unsigned int idx,
				  struct virtio_sg *sg, u16 flags)
{
	struct vring_desc_shadow *desc_shadow = &vq->vring_desc_shadow[idx];
	struct vring_desc *desc = &vq->vring.desc[idx];
	void *addr;

	if (IS_ENABLED(CONFIG_BOUNCE_BUFFER) && vq->vring.bouncebufs) {
		struct bounce_buffer *bb = &vq->vring.bouncebufs[idx];
		unsigned int bbflags;
		int ret;

		if (flags & VRING_DESC_F_WRITE)
			bbflags = GEN_BB_WRITE;
		else
			bbflags = GEN_BB_READ;

		ret = bounce_buffer_start_extalign(bb, sg->addr, sg->length,
						   bbflags, PAGE_SIZE,
						   __bb_force_page_align);
		if (ret) {
			debug("%s: failed to allocate bounce buffer (length 0x%zx)\n",
			      vq->vdev->name, sg->length);
			BUG();
		}

		addr = bb->bounce_buffer;
		virtio_iommu_map_pages(vq->vdev, addr, bb->len_aligned / PAGE_SIZE);
	} else {
		addr = sg->addr;
	}

	/* Update the shadow descriptor with the original buffer. */
	desc_shadow->addr = (u64)(uintptr_t)sg->addr;
	desc_shadow->len = sg->length;
	desc_shadow->flags = flags;

	/* Update the shared descriptor with the bounce buffer. */
	desc->addr = cpu_to_virtio64(vq->vdev, (u64)(uintptr_t)addr);
	desc->len = cpu_to_virtio32(vq->vdev, desc_shadow->len);
	desc->flags = cpu_to_virtio16(vq->vdev, desc_shadow->flags);
	desc->next = cpu_to_virtio16(vq->vdev, desc_shadow->next);
}

static void virtqueue_detach_desc(struct virtqueue *vq, unsigned int idx)
{
	struct bounce_buffer *bb;

	if (!IS_ENABLED(CONFIG_BOUNCE_BUFFER) || !vq->vring.bouncebufs)
		return;

	bb = &vq->vring.bouncebufs[idx];
	virtio_iommu_unmap_pages(vq->vdev, bb->bounce_buffer,
				 bb->len_aligned / PAGE_SIZE);
	bounce_buffer_stop(bb);
}

static unsigned int virtqueue_attach_desc(struct virtqueue *vq, unsigned int i,
					  struct virtio_sg *sg, u16 flags)
{
	struct vring_desc_shadow *desc_shadow = &vq->vring_desc_shadow[i];
	struct vring_desc *desc = &vq->vring.desc[i];

	/* Update the shadow descriptor. */
	desc_shadow->addr = (u64)(uintptr_t)sg->addr;
	desc_shadow->len = sg->length;
	desc_shadow->flags = flags;

	/* Update the shared descriptor to match the shadow. */
	desc->addr = cpu_to_virtio64(vq->vdev, desc_shadow->addr);
	desc->len = cpu_to_virtio32(vq->vdev, desc_shadow->len);
	desc->flags = cpu_to_virtio16(vq->vdev, desc_shadow->flags);
	desc->next = cpu_to_virtio16(vq->vdev, desc_shadow->next);

	return desc_shadow->next;
}

int virtqueue_add(struct virtqueue *vq, struct virtio_sg *sgs[],
		  unsigned int out_sgs, unsigned int in_sgs)
{
	struct vring_desc *desc;
	unsigned int descs_used = out_sgs + in_sgs;
	unsigned int i, n, avail, uninitialized_var(prev);
	int head;

	WARN_ON(descs_used == 0);

	head = vq->free_head;

	desc = vq->vring.desc;
	i = head;

	if (vq->num_free < descs_used) {
		debug("Can't add buf len %i - avail = %i\n",
		      descs_used, vq->num_free);
		/*
		 * FIXME: for historical reasons, we force a notify here if
		 * there are outgoing parts to the buffer.  Presumably the
		 * host should service the ring ASAP.
		 */
		if (out_sgs)
			virtio_notify(vq->vdev, vq);
		return -ENOSPC;
	}

<<<<<<< HEAD
	for (n = 0; n < out_sgs; n++) {
		virtqueue_attach_desc(vq, i, sgs[n], VRING_DESC_F_NEXT);
		prev = i;
		i = virtio16_to_cpu(vq->vdev, desc[i].next);
	}
	for (; n < (out_sgs + in_sgs); n++) {
		u16 flags = VRING_DESC_F_NEXT | VRING_DESC_F_WRITE;

		virtqueue_attach_desc(vq, i, sgs[n], flags);
=======
	for (n = 0; n < descs_used; n++) {
		u16 flags = VRING_DESC_F_NEXT;

		if (n >= out_sgs)
			flags |= VRING_DESC_F_WRITE;
>>>>>>> 4debc57a
		prev = i;
		i = virtqueue_attach_desc(vq, i, sgs[n], flags);
	}
	/* Last one doesn't continue */
	vq->vring_desc_shadow[prev].flags &= ~VRING_DESC_F_NEXT;
	desc[prev].flags = cpu_to_virtio16(vq->vdev, vq->vring_desc_shadow[prev].flags);

	/* We're using some buffers from the free list. */
	vq->num_free -= descs_used;

	/* Update free pointer */
	vq->free_head = i;

	/* Mark the descriptor as the head of a chain. */
	vq->vring_desc_shadow[head].chain_head = true;

	/*
	 * Put entry in available array (but don't update avail->idx
	 * until they do sync).
	 */
	avail = vq->avail_idx_shadow & (vq->vring.num - 1);
	vq->vring.avail->ring[avail] = cpu_to_virtio16(vq->vdev, head);

	/*
	 * Descriptors and available array need to be set before we expose the
	 * new available array entries.
	 */
	virtio_wmb();
	vq->avail_idx_shadow++;
	vq->vring.avail->idx = cpu_to_virtio16(vq->vdev, vq->avail_idx_shadow);
	vq->num_added++;

	/*
	 * This is very unlikely, but theoretically possible.
	 * Kick just in case.
	 */
	if (unlikely(vq->num_added == (1 << 16) - 1))
		virtqueue_kick(vq);

	return 0;
}

static bool virtqueue_kick_prepare(struct virtqueue *vq)
{
	u16 new, old;
	bool needs_kick;

	/*
	 * We need to expose available array entries before checking
	 * avail event.
	 */
	virtio_mb();

	old = vq->avail_idx_shadow - vq->num_added;
	new = vq->avail_idx_shadow;
	vq->num_added = 0;

	if (vq->event) {
		needs_kick = vring_need_event(virtio16_to_cpu(vq->vdev,
				vring_avail_event(&vq->vring)), new, old);
	} else {
		needs_kick = !(vq->vring.used->flags & cpu_to_virtio16(vq->vdev,
				VRING_USED_F_NO_NOTIFY));
	}

	return needs_kick;
}

void virtqueue_kick(struct virtqueue *vq)
{
	if (virtqueue_kick_prepare(vq))
		virtio_notify(vq->vdev, vq);
}

static void detach_buf(struct virtqueue *vq, unsigned int head)
{
	unsigned int i;

	/* Unmark the descriptor as the head of a chain. */
	vq->vring_desc_shadow[head].chain_head = false;

	/* Put back on free list: unmap first-level descriptors and find end */
	i = head;

	while (vq->vring_desc_shadow[i].flags & VRING_DESC_F_NEXT) {
<<<<<<< HEAD
		virtqueue_detach_desc(vq, i);
=======
>>>>>>> 4debc57a
		i = vq->vring_desc_shadow[i].next;
		vq->num_free++;
	}

<<<<<<< HEAD
	virtqueue_detach_desc(vq, i);
=======
>>>>>>> 4debc57a
	vq->vring_desc_shadow[i].next = vq->free_head;
	vq->free_head = head;

	/* Plus final descriptor */
	vq->num_free++;
}

static inline bool more_used(const struct virtqueue *vq)
{
	return vq->last_used_idx != virtio16_to_cpu(vq->vdev,
			vq->vring.used->idx);
}

void *virtqueue_get_buf(struct virtqueue *vq, unsigned int *len)
{
	unsigned int i;
	u16 last_used;

	if (!more_used(vq)) {
		debug("(%s.%d): No more buffers in queue\n",
		      vq->vdev->name, vq->index);
		return NULL;
	}

	/* Only get used array entries after they have been exposed by host */
	virtio_rmb();

	last_used = (vq->last_used_idx & (vq->vring.num - 1));
	i = virtio32_to_cpu(vq->vdev, vq->vring.used->ring[last_used].id);
	if (len) {
		*len = virtio32_to_cpu(vq->vdev,
				       vq->vring.used->ring[last_used].len);
		debug("(%s.%d): last used idx %u with len %u\n",
		      vq->vdev->name, vq->index, i, *len);
	}

	if (unlikely(i >= vq->vring.num)) {
		printf("(%s.%d): id %u out of range\n",
		       vq->vdev->name, vq->index, i);
		return NULL;
	}

	if (unlikely(!vq->vring_desc_shadow[i].chain_head)) {
		printf("(%s.%d): id %u is not a head\n",
		       vq->vdev->name, vq->index, i);
		return NULL;
	}

	detach_buf(vq, i);
	vq->last_used_idx++;
	/*
	 * If we expect an interrupt for the next entry, tell host
	 * by writing event index and flush out the write before
	 * the read in the next get_buf call.
	 */
	if (!(vq->avail_flags_shadow & VRING_AVAIL_F_NO_INTERRUPT))
		virtio_store_mb(&vring_used_event(&vq->vring),
				cpu_to_virtio16(vq->vdev, vq->last_used_idx));

	return (void *)(uintptr_t)vq->vring_desc_shadow[i].addr;
}

static struct virtqueue *__vring_new_virtqueue(unsigned int index,
					       struct vring vring,
					       struct udevice *udev)
{
	unsigned int i;
	struct virtqueue *vq;
	struct vring_desc_shadow *vring_desc_shadow;
	struct virtio_dev_priv *uc_priv = dev_get_uclass_priv(udev);
	struct udevice *vdev = uc_priv->vdev;

	vq = malloc(sizeof(*vq));
	if (!vq)
		return NULL;

	vring_desc_shadow = calloc(vring.num, sizeof(struct vring_desc_shadow));
	if (!vring_desc_shadow) {
		free(vq);
		return NULL;
	}

	vq->vdev = vdev;
	vq->index = index;
	vq->num_free = vring.num;
	vq->vring = vring;
	vq->vring_desc_shadow = vring_desc_shadow;
	vq->last_used_idx = 0;
	vq->avail_flags_shadow = 0;
	vq->avail_idx_shadow = 0;
	vq->num_added = 0;
	list_add_tail(&vq->list, &uc_priv->vqs);

	vq->event = virtio_has_feature(vdev, VIRTIO_RING_F_EVENT_IDX);

	/* Tell other side not to bother us */
	vq->avail_flags_shadow |= VRING_AVAIL_F_NO_INTERRUPT;
	if (!vq->event)
		vq->vring.avail->flags = cpu_to_virtio16(vdev,
				vq->avail_flags_shadow);

	/* Put everything in free lists */
	vq->free_head = 0;
	for (i = 0; i < vring.num - 1; i++)
		vq->vring_desc_shadow[i].next = i + 1;

	return vq;
}

struct virtqueue *vring_create_virtqueue(unsigned int index, unsigned int num,
					 unsigned int vring_align,
					 struct udevice *udev)
{
	struct virtio_dev_priv *uc_priv = dev_get_uclass_priv(udev);
	struct udevice *vdev = uc_priv->vdev;
	struct virtqueue *vq;
	void *queue = NULL;
	struct bounce_buffer *bbs = NULL;
	struct vring vring;

	/* We assume num is a power of 2 */
	if (num & (num - 1)) {
		printf("Bad virtqueue length %u\n", num);
		return NULL;
	}

	/* TODO: allocate each queue chunk individually */
	for (; num && vring_size(num, vring_align) > PAGE_SIZE; num /= 2) {
		size_t sz = vring_size(num, vring_align);

		queue = virtio_alloc_pages(vdev, DIV_ROUND_UP(sz, PAGE_SIZE));
		if (queue)
			break;
	}

	if (!num)
		return NULL;

	if (!queue) {
		/* Try to get a single page. You are my only hope! */
		queue = virtio_alloc_pages(vdev, 1);
	}
	if (!queue)
		return NULL;

	memset(queue, 0, vring_size(num, vring_align));

	if (virtio_has_feature(vdev, VIRTIO_F_IOMMU_PLATFORM)) {
		bbs = calloc(num, sizeof(*bbs));
		if (!bbs)
			goto err_free_queue;
	}

	vring_init(&vring, num, queue, vring_align, bbs);

	vq = __vring_new_virtqueue(index, vring, udev);
	if (!vq)
		goto err_free_bbs;

	debug("(%s): created vring @ %p for vq @ %p with num %u\n", udev->name,
	      queue, vq, num);

	return vq;

err_free_bbs:
	free(bbs);
err_free_queue:
	virtio_free_pages(vdev, queue, DIV_ROUND_UP(vring.size, PAGE_SIZE));
	return NULL;
}

void vring_del_virtqueue(struct virtqueue *vq)
{
<<<<<<< HEAD
	virtio_free_pages(vq->vdev, vq->vring.desc,
			  DIV_ROUND_UP(vq->vring.size, PAGE_SIZE));
=======
	free(vq->vring.desc);
>>>>>>> 4debc57a
	free(vq->vring_desc_shadow);
	list_del(&vq->list);
	free(vq->vring.bouncebufs);
	free(vq);
}

unsigned int virtqueue_get_vring_size(struct virtqueue *vq)
{
	return vq->vring.num;
}

ulong virtqueue_get_desc_addr(struct virtqueue *vq)
{
	return (ulong)vq->vring.desc;
}

ulong virtqueue_get_avail_addr(struct virtqueue *vq)
{
	return (ulong)vq->vring.desc +
	       ((char *)vq->vring.avail - (char *)vq->vring.desc);
}

ulong virtqueue_get_used_addr(struct virtqueue *vq)
{
	return (ulong)vq->vring.desc +
	       ((char *)vq->vring.used - (char *)vq->vring.desc);
}

bool virtqueue_poll(struct virtqueue *vq, u16 last_used_idx)
{
	virtio_mb();

	return last_used_idx != virtio16_to_cpu(vq->vdev, vq->vring.used->idx);
}

void virtqueue_dump(struct virtqueue *vq)
{
	unsigned int i;

	printf("virtqueue %p for dev %s:\n", vq, vq->vdev->name);
	printf("\tindex %u, phys addr %p num %u\n",
	       vq->index, vq->vring.desc, vq->vring.num);
	printf("\tfree_head %u, num_added %u, num_free %u\n",
	       vq->free_head, vq->num_added, vq->num_free);
	printf("\tlast_used_idx %u, avail_flags_shadow %u, avail_idx_shadow %u\n",
	       vq->last_used_idx, vq->avail_flags_shadow, vq->avail_idx_shadow);

	printf("Shadow descriptor dump:\n");
	for (i = 0; i < vq->vring.num; i++) {
		struct vring_desc_shadow *desc = &vq->vring_desc_shadow[i];

		printf("\tdesc_shadow[%u] = { 0x%llx, len %u, flags %u, next %u }\n",
		       i, desc->addr, desc->len, desc->flags, desc->next);
	}

	printf("Avail ring dump:\n");
	printf("\tflags %u, idx %u\n",
	       vq->vring.avail->flags, vq->vring.avail->idx);
	for (i = 0; i < vq->vring.num; i++) {
		printf("\tavail[%u] = %u\n",
		       i, vq->vring.avail->ring[i]);
	}

	printf("Used ring dump:\n");
	printf("\tflags %u, idx %u\n",
	       vq->vring.used->flags, vq->vring.used->idx);
	for (i = 0; i < vq->vring.num; i++) {
		printf("\tused[%u] = { %u, %u }\n", i,
		       vq->vring.used->ring[i].id, vq->vring.used->ring[i].len);
	}
}<|MERGE_RESOLUTION|>--- conflicted
+++ resolved
@@ -84,15 +84,15 @@
 	return 1;
 }
 
-static void virtqueue_attach_desc(struct virtqueue *vq, unsigned int idx,
-				  struct virtio_sg *sg, u16 flags)
-{
-	struct vring_desc_shadow *desc_shadow = &vq->vring_desc_shadow[idx];
-	struct vring_desc *desc = &vq->vring.desc[idx];
+static unsigned int virtqueue_attach_desc(struct virtqueue *vq, unsigned int i,
+					  struct virtio_sg *sg, u16 flags)
+{
+	struct vring_desc_shadow *desc_shadow = &vq->vring_desc_shadow[i];
+	struct vring_desc *desc = &vq->vring.desc[i];
 	void *addr;
 
 	if (IS_ENABLED(CONFIG_BOUNCE_BUFFER) && vq->vring.bouncebufs) {
-		struct bounce_buffer *bb = &vq->vring.bouncebufs[idx];
+		struct bounce_buffer *bb = &vq->vring.bouncebufs[i];
 		unsigned int bbflags;
 		int ret;
 
@@ -116,37 +116,6 @@
 		addr = sg->addr;
 	}
 
-	/* Update the shadow descriptor with the original buffer. */
-	desc_shadow->addr = (u64)(uintptr_t)sg->addr;
-	desc_shadow->len = sg->length;
-	desc_shadow->flags = flags;
-
-	/* Update the shared descriptor with the bounce buffer. */
-	desc->addr = cpu_to_virtio64(vq->vdev, (u64)(uintptr_t)addr);
-	desc->len = cpu_to_virtio32(vq->vdev, desc_shadow->len);
-	desc->flags = cpu_to_virtio16(vq->vdev, desc_shadow->flags);
-	desc->next = cpu_to_virtio16(vq->vdev, desc_shadow->next);
-}
-
-static void virtqueue_detach_desc(struct virtqueue *vq, unsigned int idx)
-{
-	struct bounce_buffer *bb;
-
-	if (!IS_ENABLED(CONFIG_BOUNCE_BUFFER) || !vq->vring.bouncebufs)
-		return;
-
-	bb = &vq->vring.bouncebufs[idx];
-	virtio_iommu_unmap_pages(vq->vdev, bb->bounce_buffer,
-				 bb->len_aligned / PAGE_SIZE);
-	bounce_buffer_stop(bb);
-}
-
-static unsigned int virtqueue_attach_desc(struct virtqueue *vq, unsigned int i,
-					  struct virtio_sg *sg, u16 flags)
-{
-	struct vring_desc_shadow *desc_shadow = &vq->vring_desc_shadow[i];
-	struct vring_desc *desc = &vq->vring.desc[i];
-
 	/* Update the shadow descriptor. */
 	desc_shadow->addr = (u64)(uintptr_t)sg->addr;
 	desc_shadow->len = sg->length;
@@ -159,6 +128,19 @@
 	desc->next = cpu_to_virtio16(vq->vdev, desc_shadow->next);
 
 	return desc_shadow->next;
+}
+
+static void virtqueue_detach_desc(struct virtqueue *vq, unsigned int idx)
+{
+	struct bounce_buffer *bb;
+
+	if (!IS_ENABLED(CONFIG_BOUNCE_BUFFER) || !vq->vring.bouncebufs)
+		return;
+
+	bb = &vq->vring.bouncebufs[idx];
+	virtio_iommu_unmap_pages(vq->vdev, bb->bounce_buffer,
+				 bb->len_aligned / PAGE_SIZE);
+	bounce_buffer_stop(bb);
 }
 
 int virtqueue_add(struct virtqueue *vq, struct virtio_sg *sgs[],
@@ -189,23 +171,11 @@
 		return -ENOSPC;
 	}
 
-<<<<<<< HEAD
-	for (n = 0; n < out_sgs; n++) {
-		virtqueue_attach_desc(vq, i, sgs[n], VRING_DESC_F_NEXT);
-		prev = i;
-		i = virtio16_to_cpu(vq->vdev, desc[i].next);
-	}
-	for (; n < (out_sgs + in_sgs); n++) {
-		u16 flags = VRING_DESC_F_NEXT | VRING_DESC_F_WRITE;
-
-		virtqueue_attach_desc(vq, i, sgs[n], flags);
-=======
 	for (n = 0; n < descs_used; n++) {
 		u16 flags = VRING_DESC_F_NEXT;
 
 		if (n >= out_sgs)
 			flags |= VRING_DESC_F_WRITE;
->>>>>>> 4debc57a
 		prev = i;
 		i = virtqueue_attach_desc(vq, i, sgs[n], flags);
 	}
@@ -291,18 +261,12 @@
 	i = head;
 
 	while (vq->vring_desc_shadow[i].flags & VRING_DESC_F_NEXT) {
-<<<<<<< HEAD
 		virtqueue_detach_desc(vq, i);
-=======
->>>>>>> 4debc57a
 		i = vq->vring_desc_shadow[i].next;
 		vq->num_free++;
 	}
 
-<<<<<<< HEAD
 	virtqueue_detach_desc(vq, i);
-=======
->>>>>>> 4debc57a
 	vq->vring_desc_shadow[i].next = vq->free_head;
 	vq->free_head = head;
 
@@ -418,9 +382,9 @@
 {
 	struct virtio_dev_priv *uc_priv = dev_get_uclass_priv(udev);
 	struct udevice *vdev = uc_priv->vdev;
+	struct bounce_buffer *bbs = NULL;
 	struct virtqueue *vq;
 	void *queue = NULL;
-	struct bounce_buffer *bbs = NULL;
 	struct vring vring;
 
 	/* We assume num is a power of 2 */
@@ -476,12 +440,8 @@
 
 void vring_del_virtqueue(struct virtqueue *vq)
 {
-<<<<<<< HEAD
 	virtio_free_pages(vq->vdev, vq->vring.desc,
 			  DIV_ROUND_UP(vq->vring.size, PAGE_SIZE));
-=======
-	free(vq->vring.desc);
->>>>>>> 4debc57a
 	free(vq->vring_desc_shadow);
 	list_del(&vq->list);
 	free(vq->vring.bouncebufs);
