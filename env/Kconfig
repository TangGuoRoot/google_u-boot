--- conflicted
+++ resolved
@@ -492,7 +492,10 @@
 	                   If none, first valid partition in device D. If no
 	                   partition table then means device D.
 
-<<<<<<< HEAD
+	  If ENV_EXT4_INTERFACE is set to "mmc" then device 'D' can be omitted,
+	  leaving the string starting with a colon, and the boot device will
+	  be used.
+
 config ENV_RAW_DISK_INTERFACE
 	string "Name of the block device for the environment"
 	depends on ENV_IS_IN_RAW_DISK
@@ -516,11 +519,6 @@
 	       - "D:auto": first partition in device D with bootable flag set.
 	                   If none, first valid partition in device D. If no
 	                   partition table then means device D.
-=======
-	  If ENV_EXT4_INTERFACE is set to "mmc" then device 'D' can be omitted,
-	  leaving the string starting with a colon, and the boot device will
-	  be used.
->>>>>>> c4fddedc
 
 config ENV_EXT4_FILE
 	string "Name of the EXT4 file to use for the environment"
