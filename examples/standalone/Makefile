--- conflicted
+++ resolved
@@ -3,12 +3,7 @@
 # (C) Copyright 2000-2006
 # Wolfgang Denk, DENX Software Engineering, wd@denx.de.
 
-<<<<<<< HEAD
 extra-y        := # hello_world
-extra-$(CONFIG_SMC91111)           += smc91111_eeprom
-=======
-extra-y        := hello_world
->>>>>>> 4debc57a
 extra-$(CONFIG_SPI_FLASH_ATMEL)    += atmel_df_pow2
 extra-$(CONFIG_PPC)                += sched
 
