/* SPDX-License-Identifier: GPL-2.0+ */
/*
 * (C) Copyright 2014
 * Texas Instruments Incorporated.
 * Felipe Balbi <balbi@ti.com>
 *
 * Configuration settings for the TI Beagle x15 board.
 * See ti_omap5_common.h for omap5 common settings.
 */

#ifndef __CONFIG_AM57XX_EVM_H
#define __CONFIG_AM57XX_EVM_H

#include <environment/ti/dfu.h>
#include <linux/sizes.h>

#define CONFIG_IODELAY_RECALIBRATION

/* MMC ENV related defines */
#define CONFIG_SYS_MMC_ENV_DEV		1		/* eMMC */
#define CONFIG_SYS_MMC_ENV_PART		0
#define CONFIG_ENV_OFFSET_REDUND	(CONFIG_ENV_OFFSET + CONFIG_ENV_SIZE)
#define CONFIG_SYS_REDUNDAND_ENVIRONMENT

#define CONFIG_SYS_BOOTM_LEN		SZ_64M

<<<<<<< HEAD
#define CONSOLEDEV			"ttyO2"
=======
#define CONSOLEDEV			"ttyS2"
>>>>>>> 61ba1244
#define CONFIG_SYS_NS16550_COM1		UART1_BASE	/* Base EVM has UART0 */
#define CONFIG_SYS_NS16550_COM2		UART2_BASE	/* UART2 */
#define CONFIG_SYS_NS16550_COM3		UART3_BASE	/* UART3 */

#define CONFIG_ENV_EEPROM_IS_ON_I2C
#define CONFIG_SYS_I2C_EEPROM_ADDR	0x50	/* Main EEPROM */
#define CONFIG_SYS_I2C_EEPROM_ADDR_LEN	2

#define CONFIG_SYS_OMAP_ABE_SYSCK

#ifdef CONFIG_SPL_DFU
#ifndef CONFIG_SPL_BUILD
#define DFUARGS \
	"dfu_bufsiz=0x10000\0" \
	DFU_ALT_INFO_MMC \
	DFU_ALT_INFO_EMMC \
	DFU_ALT_INFO_RAM \
	DFU_ALT_INFO_QSPI
#else
#undef CONFIG_CMD_BOOTD
#define CONFIG_SPL_LOAD_FIT_ADDRESS 0x80200000
#define DFUARGS \
	"dfu_bufsiz=0x10000\0" \
	DFU_ALT_INFO_RAM
#endif
#endif

#include <configs/ti_omap5_common.h>

/* Enhance our eMMC support / experience. */
#define CONFIG_HSMMC2_8BIT

/* CPSW Ethernet */
#define CONFIG_BOOTP_DNS2
#define CONFIG_BOOTP_SEND_HOSTNAME
#define CONFIG_NET_RETRY_COUNT		10
#define PHY_ANEG_TIMEOUT	8000	/* PHY needs longer aneg time at 1G */

/* USB xHCI HOST */
#define CONFIG_USB_XHCI_OMAP

#define CONFIG_OMAP_USB3PHY1_HOST

/* SATA */
#define CONFIG_SCSI_AHCI_PLAT
#define CONFIG_SYS_SCSI_MAX_SCSI_ID	1
#define CONFIG_SYS_SCSI_MAX_LUN		1
#define CONFIG_SYS_SCSI_MAX_DEVICE	(CONFIG_SYS_SCSI_MAX_SCSI_ID * \
						CONFIG_SYS_SCSI_MAX_LUN)

/*
 * Default to using SPI for environment, etc.
 * 0x000000 - 0x040000 : QSPI.SPL (256KiB)
 * 0x040000 - 0x140000 : QSPI.u-boot (1MiB)
 * 0x140000 - 0x1C0000 : QSPI.u-boot-spl-os (512KiB)
 * 0x1C0000 - 0x1D0000 : QSPI.u-boot-env (64KiB)
 * 0x1D0000 - 0x1E0000 : QSPI.u-boot-env.backup1 (64KiB)
 * 0x1E0000 - 0x9E0000 : QSPI.kernel (8MiB)
 * 0x9E0000 - 0x2000000 : USERLAND
 */
#define CONFIG_SYS_SPI_KERNEL_OFFS      0x1E0000
#define CONFIG_SYS_SPI_ARGS_OFFS        0x140000
#define CONFIG_SYS_SPI_ARGS_SIZE        0x80000

/* SPI SPL */

#endif /* __CONFIG_AM57XX_EVM_H */<|MERGE_RESOLUTION|>--- conflicted
+++ resolved
@@ -24,11 +24,7 @@
 
 #define CONFIG_SYS_BOOTM_LEN		SZ_64M
 
-<<<<<<< HEAD
-#define CONSOLEDEV			"ttyO2"
-=======
 #define CONSOLEDEV			"ttyS2"
->>>>>>> 61ba1244
 #define CONFIG_SYS_NS16550_COM1		UART1_BASE	/* Base EVM has UART0 */
 #define CONFIG_SYS_NS16550_COM2		UART2_BASE	/* UART2 */
 #define CONFIG_SYS_NS16550_COM3		UART3_BASE	/* UART3 */
