
/*
 * Copyright (C) 2012 Samsung Electronics
 *
 * Configuration settings for the SAMSUNG EXYNOS5250 board.
 *
 * SPDX-License-Identifier:	GPL-2.0+
 */

#ifndef __CONFIG_5250_H
#define __CONFIG_5250_H

#include <configs/exynos5-dt.h>
#define CONFIG_EXYNOS5250

#define CONFIG_SYS_SDRAM_BASE		0x40000000
#define CONFIG_SYS_TEXT_BASE		0x43E00000

/* MACH_TYPE_SMDK5250 macro will be removed once added to mach-types */
#define MACH_TYPE_SMDK5250		3774
#define CONFIG_MACH_TYPE		MACH_TYPE_SMDK5250

<<<<<<< HEAD
/* Power Down Modes */
#define S5P_CHECK_SLEEP			0x00000BAD
#define S5P_CHECK_DIDLE			0xBAD00000
#define S5P_CHECK_LPA			0xABAD0000

/* Offset for inform registers */
#define INFORM0_OFFSET			0x800
#define INFORM1_OFFSET			0x804

/* Size of malloc() pool */
#define CONFIG_SYS_MALLOC_LEN		(CONFIG_ENV_SIZE + (4 << 20))

/* select serial console configuration */
#define CONFIG_BAUDRATE			115200
#define EXYNOS5_DEFAULT_UART_OFFSET	0x010000
#define CONFIG_SILENT_CONSOLE

/* Enable keyboard */
#define CONFIG_CROS_EC		/* CROS_EC protocol */
#define CONFIG_CROS_EC_SPI		/* Support CROS_EC over SPI */
#define CONFIG_CROS_EC_I2C		/* Support CROS_EC over I2C */
#define CONFIG_CROS_EC_KEYB	/* CROS_EC keyboard input */
#define CONFIG_CMD_CROS_EC
#define CONFIG_KEYBOARD

/* Console configuration */
#define CONFIG_CONSOLE_MUX
#define CONFIG_SYS_CONSOLE_IS_IN_ENV
#define EXYNOS_DEVICE_SETTINGS \
		"stdin=serial,cros-ec-keyb\0" \
		"stdout=serial,lcd\0" \
		"stderr=serial,lcd\0"

#define CONFIG_EXTRA_ENV_SETTINGS \
	EXYNOS_DEVICE_SETTINGS

/* SD/MMC configuration */
#define CONFIG_GENERIC_MMC
#define CONFIG_MMC
#define CONFIG_SDHCI
#define CONFIG_S5P_SDHCI
#define CONFIG_DWMMC
#define CONFIG_EXYNOS_DWMMC
#define CONFIG_SUPPORT_EMMC_BOOT
#define CONFIG_BOUNCE_BUFFER


#define CONFIG_BOARD_EARLY_INIT_F
#define CONFIG_SKIP_LOWLEVEL_INIT

/* PWM */
#define CONFIG_PWM

/* allow to overwrite serial and ethaddr */
#define CONFIG_ENV_OVERWRITE

/* Command definition*/
#include <config_cmd_default.h>

#define CONFIG_CMD_PING
#define CONFIG_CMD_ELF
#define CONFIG_CMD_MMC
#define CONFIG_CMD_EXT2
#define CONFIG_CMD_FAT
#define CONFIG_CMD_NET
#define CONFIG_CMD_HASH

#define CONFIG_BOOTDELAY		3
#define CONFIG_ZERO_BOOTDELAY_CHECK

/* Thermal Management Unit */
#define CONFIG_EXYNOS_TMU
#define CONFIG_CMD_DTT
#define CONFIG_TMU_CMD_DTT

=======
>>>>>>> 10a147bc
/* USB */
#define CONFIG_CMD_USB
#define CONFIG_USB_XHCI
#define CONFIG_USB_XHCI_EXYNOS
#define CONFIG_SYS_USB_XHCI_MAX_ROOT_PORTS	2
#define CONFIG_USB_STORAGE

/* USB boot mode */
#define CONFIG_USB_BOOTING
#define EXYNOS_COPY_USB_FNPTR_ADDR	0x02020070
#define EXYNOS_USB_SECONDARY_BOOT	0xfeed0002
#define EXYNOS_IRAM_SECONDARY_BASE	0x02020018

#define CONFIG_SPL_TEXT_BASE	0x02023400

#define CONFIG_BOOTCOMMAND	"mmc read 40007000 451 2000; bootm 40007000"

#define CONFIG_SYS_PROMPT		"SMDK5250 # "
#define CONFIG_IDENT_STRING		" for SMDK5250"

#define CONFIG_IRAM_STACK	0x02050000

#define CONFIG_SYS_INIT_SP_ADDR	CONFIG_IRAM_STACK

/* PMIC */
#define CONFIG_PMIC_MAX77686

/* Sound */
#define CONFIG_CMD_SOUND
#ifdef CONFIG_CMD_SOUND
#define CONFIG_SOUND
#define CONFIG_I2S
#define CONFIG_SOUND_MAX98095
#define CONFIG_SOUND_WM8994
#endif

/* I2C */
#define CONFIG_MAX_I2C_NUM	8

/* Display */
#define CONFIG_LCD
#ifdef CONFIG_LCD
#define CONFIG_EXYNOS_FB
#define CONFIG_EXYNOS_DP
#define LCD_XRES			2560
#define LCD_YRES			1600
#define LCD_BPP			LCD_COLOR16
#endif
#endif  /* __CONFIG_5250_H */<|MERGE_RESOLUTION|>--- conflicted
+++ resolved
@@ -20,84 +20,6 @@
 #define MACH_TYPE_SMDK5250		3774
 #define CONFIG_MACH_TYPE		MACH_TYPE_SMDK5250
 
-<<<<<<< HEAD
-/* Power Down Modes */
-#define S5P_CHECK_SLEEP			0x00000BAD
-#define S5P_CHECK_DIDLE			0xBAD00000
-#define S5P_CHECK_LPA			0xABAD0000
-
-/* Offset for inform registers */
-#define INFORM0_OFFSET			0x800
-#define INFORM1_OFFSET			0x804
-
-/* Size of malloc() pool */
-#define CONFIG_SYS_MALLOC_LEN		(CONFIG_ENV_SIZE + (4 << 20))
-
-/* select serial console configuration */
-#define CONFIG_BAUDRATE			115200
-#define EXYNOS5_DEFAULT_UART_OFFSET	0x010000
-#define CONFIG_SILENT_CONSOLE
-
-/* Enable keyboard */
-#define CONFIG_CROS_EC		/* CROS_EC protocol */
-#define CONFIG_CROS_EC_SPI		/* Support CROS_EC over SPI */
-#define CONFIG_CROS_EC_I2C		/* Support CROS_EC over I2C */
-#define CONFIG_CROS_EC_KEYB	/* CROS_EC keyboard input */
-#define CONFIG_CMD_CROS_EC
-#define CONFIG_KEYBOARD
-
-/* Console configuration */
-#define CONFIG_CONSOLE_MUX
-#define CONFIG_SYS_CONSOLE_IS_IN_ENV
-#define EXYNOS_DEVICE_SETTINGS \
-		"stdin=serial,cros-ec-keyb\0" \
-		"stdout=serial,lcd\0" \
-		"stderr=serial,lcd\0"
-
-#define CONFIG_EXTRA_ENV_SETTINGS \
-	EXYNOS_DEVICE_SETTINGS
-
-/* SD/MMC configuration */
-#define CONFIG_GENERIC_MMC
-#define CONFIG_MMC
-#define CONFIG_SDHCI
-#define CONFIG_S5P_SDHCI
-#define CONFIG_DWMMC
-#define CONFIG_EXYNOS_DWMMC
-#define CONFIG_SUPPORT_EMMC_BOOT
-#define CONFIG_BOUNCE_BUFFER
-
-
-#define CONFIG_BOARD_EARLY_INIT_F
-#define CONFIG_SKIP_LOWLEVEL_INIT
-
-/* PWM */
-#define CONFIG_PWM
-
-/* allow to overwrite serial and ethaddr */
-#define CONFIG_ENV_OVERWRITE
-
-/* Command definition*/
-#include <config_cmd_default.h>
-
-#define CONFIG_CMD_PING
-#define CONFIG_CMD_ELF
-#define CONFIG_CMD_MMC
-#define CONFIG_CMD_EXT2
-#define CONFIG_CMD_FAT
-#define CONFIG_CMD_NET
-#define CONFIG_CMD_HASH
-
-#define CONFIG_BOOTDELAY		3
-#define CONFIG_ZERO_BOOTDELAY_CHECK
-
-/* Thermal Management Unit */
-#define CONFIG_EXYNOS_TMU
-#define CONFIG_CMD_DTT
-#define CONFIG_TMU_CMD_DTT
-
-=======
->>>>>>> 10a147bc
 /* USB */
 #define CONFIG_CMD_USB
 #define CONFIG_USB_XHCI
