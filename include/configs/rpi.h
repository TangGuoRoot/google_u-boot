/*
 * (C) Copyright 2012-2016 Stephen Warren
 *
 * SPDX-License-Identifier:	GPL-2.0
 */

#ifndef __CONFIG_H
#define __CONFIG_H

#include <linux/sizes.h>
#include <asm/arch/timer.h>

#if defined(CONFIG_TARGET_RPI_2) || defined(CONFIG_TARGET_RPI_3_32B)
#define CONFIG_SKIP_LOWLEVEL_INIT
#endif

/* Architecture, CPU, etc.*/
#define CONFIG_ARCH_CPU_INIT

/* Use SoC timer for AArch32, but architected timer for AArch64 */
#ifndef CONFIG_ARM64
#define CONFIG_SYS_TIMER_RATE		1000000
#define CONFIG_SYS_TIMER_COUNTER	\
	(&((struct bcm2835_timer_regs *)BCM2835_TIMER_PHYSADDR)->clo)
#endif

/*
 * 2835 is a SKU in a series for which the 2708 is the first or primary SoC,
 * so 2708 has historically been used rather than a dedicated 2835 ID.
 *
 * We don't define a machine type for bcm2709/bcm2836 since the RPi Foundation
 * chose to use someone else's previously registered machine ID (3139, MX51_GGC)
 * rather than obtaining a valid ID:-/
 *
 * For the bcm2837, hopefully a machine type is not needed, since everything
 * is DT.
 */
#ifdef CONFIG_BCM2835
#define CONFIG_MACH_TYPE		MACH_TYPE_BCM2708
#endif

/* Memory layout */
#define CONFIG_NR_DRAM_BANKS		1
#define CONFIG_SYS_SDRAM_BASE		0x00000000
#ifdef CONFIG_ARM64
#define CONFIG_SYS_TEXT_BASE		0x00080000
#else
#define CONFIG_SYS_TEXT_BASE		0x00008000
#endif
#define CONFIG_SYS_UBOOT_BASE		CONFIG_SYS_TEXT_BASE
/*
 * The board really has 256M. However, the VC (VideoCore co-processor) shares
 * the RAM, and uses a configurable portion at the top. We tell U-Boot that a
 * smaller amount of RAM is present in order to avoid stomping on the area
 * the VC uses.
 */
#define CONFIG_SYS_SDRAM_SIZE		SZ_128M
#define CONFIG_SYS_INIT_SP_ADDR		(CONFIG_SYS_SDRAM_BASE + \
					 CONFIG_SYS_SDRAM_SIZE - \
					 GENERATED_GBL_DATA_SIZE)
#define CONFIG_SYS_MALLOC_LEN		SZ_4M
#define CONFIG_SYS_MEMTEST_START	0x00100000
#define CONFIG_SYS_MEMTEST_END		0x00200000
#define CONFIG_LOADADDR			0x00200000

/* Devices */
/* GPIO */
#define CONFIG_BCM2835_GPIO
/* LCD */
#define CONFIG_LCD_DT_SIMPLEFB
#define CONFIG_VIDEO_BCM2835

#ifdef CONFIG_CMD_USB
#define CONFIG_USB_DWC2
#define CONFIG_USB_HOST_ETHER
#define CONFIG_USB_ETHER_SMSC95XX
#define CONFIG_TFTP_TSIZE
#define CONFIG_MISC_INIT_R
#define CONFIG_SYS_USB_EVENT_POLL
#endif

/* Console UART */
#ifdef CONFIG_BCM2837
/*
 * Raspberry Pi 3 uses the miniuart by default unless the device tree re-assigns
 * the PL01X from Bluetooth to the header pins. We enable support for both in
 * the Raspberry Pi 3 only and disable the unused one at runtime.
 */
#define CONFIG_BCM283X_MU_SERIAL
#endif
<<<<<<< HEAD
#define CONFIG_PL01X_SERIAL
#define CONFIG_CONS_INDEX		0
=======
>>>>>>> d85ca029

/* Console configuration */
#define CONFIG_SYS_CBSIZE		1024
#define CONFIG_SYS_PBSIZE		(CONFIG_SYS_CBSIZE +		\
					 sizeof(CONFIG_SYS_PROMPT) + 16)

/* Environment */
#define CONFIG_ENV_SIZE			SZ_16K
#define CONFIG_ENV_IS_IN_FAT
#define FAT_ENV_INTERFACE		"mmc"
#define FAT_ENV_DEVICE_AND_PART		"0:1"
#define FAT_ENV_FILE			"uboot.env"
#define CONFIG_ENV_VARS_UBOOT_CONFIG
#define CONFIG_SYS_LOAD_ADDR		0x1000000
#define CONFIG_PREBOOT			"usb start"

/* Shell */
#define CONFIG_SYS_MAXARGS		16
#define CONFIG_CMDLINE_EDITING

/* ATAGs support for bootm/bootz */
#define CONFIG_SETUP_MEMORY_TAGS
#define CONFIG_CMDLINE_TAG
#define CONFIG_INITRD_TAG

#include <config_distro_defaults.h>

/* Environment */
#define CONFIG_ENV_VARS_UBOOT_RUNTIME_CONFIG
#define ENV_DEVICE_SETTINGS \
	"stdin=serial,usbkbd\0" \
	"stdout=serial,vidconsole\0" \
	"stderr=serial,vidconsole\0"

/*
 * Memory layout for where various images get loaded by boot scripts:
 *
 * I suspect address 0 is used as the SMP pen on the RPi2, so avoid this.
 *
 * fdt_addr_r simply shouldn't overlap anything else. However, the RPi's
 *   binary firmware loads a DT to address 0x100, so we choose this address to
 *   match it. This allows custom boot scripts to pass this DT on to Linux
 *   simply by not over-writing the data at this address. When using U-Boot,
 *   U-Boot (and scripts it executes) typicaly ignore the DT loaded by the FW
 *   and loads its own DT from disk (triggered by boot.scr or extlinux.conf).
 *
 * pxefile_addr_r can be pretty much anywhere that doesn't conflict with
 *   something else. Put it low in memory to avoid conflicts.
 *
 * kernel_addr_r must be within the first 128M of RAM in order for the
 *   kernel's CONFIG_AUTO_ZRELADDR option to work. Since the kernel will
 *   decompress itself to 0x8000 after the start of RAM, kernel_addr_r
 *   should not overlap that area, or the kernel will have to copy itself
 *   somewhere else before decompression. Similarly, the address of any other
 *   data passed to the kernel shouldn't overlap the start of RAM. Pushing
 *   this up to 16M allows for a sizable kernel to be decompressed below the
 *   compressed load address.
 *
 * scriptaddr can be pretty much anywhere that doesn't conflict with something
 *   else. Choosing 32M allows for the compressed kernel to be up to 16M.
 *
 * ramdisk_addr_r simply shouldn't overlap anything else. Choosing 33M allows
 *   for any boot script to be up to 1M, which is hopefully plenty.
 */
#define ENV_MEM_LAYOUT_SETTINGS \
	"fdt_high=ffffffff\0" \
	"initrd_high=ffffffff\0" \
	"fdt_addr_r=0x00000100\0" \
	"pxefile_addr_r=0x00100000\0" \
	"kernel_addr_r=0x01000000\0" \
	"scriptaddr=0x02000000\0" \
	"ramdisk_addr_r=0x02100000\0" \

#define BOOT_TARGET_DEVICES(func) \
	func(MMC, mmc, 0) \
	func(USB, usb, 0) \
	func(PXE, pxe, na) \
	func(DHCP, dhcp, na)
#include <config_distro_bootcmd.h>

#define CONFIG_EXTRA_ENV_SETTINGS \
	"dhcpuboot=usb start; dhcp u-boot.uimg; bootm\0" \
	"silent=1\0" \
	ENV_DEVICE_SETTINGS \
	ENV_MEM_LAYOUT_SETTINGS \
	BOOTENV


#endif<|MERGE_RESOLUTION|>--- conflicted
+++ resolved
@@ -88,11 +88,8 @@
  */
 #define CONFIG_BCM283X_MU_SERIAL
 #endif
-<<<<<<< HEAD
 #define CONFIG_PL01X_SERIAL
 #define CONFIG_CONS_INDEX		0
-=======
->>>>>>> d85ca029
 
 /* Console configuration */
 #define CONFIG_SYS_CBSIZE		1024
