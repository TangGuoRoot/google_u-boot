--- conflicted
+++ resolved
@@ -74,21 +74,6 @@
 #define CONFIG_MISC_INIT_R
 #endif
 
-<<<<<<< HEAD
-/* Console UART */
-#ifdef CONFIG_BCM2837
-/*
- * Raspberry Pi 3 uses the miniuart by default unless the device tree re-assigns
- * the PL01X from Bluetooth to the header pins. We enable support for both in
- * the Raspberry Pi 3 only and disable the unused one at runtime.
- */
-#define CONFIG_BCM283X_MU_SERIAL
-#endif
-#define CONFIG_PL01X_SERIAL
-#define CONFIG_CONS_INDEX		0
-
-=======
->>>>>>> 8c5d4fd0
 /* Console configuration */
 #define CONFIG_SYS_CBSIZE		1024
 
