/* SPDX-License-Identifier: GPL-2.0+ */
/*
 * Copyright (c) 2011 The Chromium OS Authors.
 * (C) Copyright 2008
 * Graeme Russ, graeme.russ@gmail.com.
 */

#include <asm/ibmpc.h>

#ifndef __CONFIG_X86_COMMON_H
#define __CONFIG_X86_COMMON_H

/*
 * High Level Configuration Options
 * (easy to change)
 */
#define CONFIG_PHYSMEM

#define CONFIG_SYS_BOOTM_LEN		(16 << 20)

/* SATA AHCI storage */
#ifdef CONFIG_SCSI_AHCI
#define CONFIG_LBA48
#define CONFIG_SYS_64BIT_LBA

#endif

/* Generic TPM interfaced through LPC bus */
#define CONFIG_TPM_TIS_BASE_ADDRESS        0xfed40000

/*-----------------------------------------------------------------------
 * Real Time Clock Configuration
 */
#define CONFIG_SYS_ISA_IO_BASE_ADDRESS	0
#define CONFIG_SYS_ISA_IO      CONFIG_SYS_ISA_IO_BASE_ADDRESS

/*-----------------------------------------------------------------------
 * Serial Configuration
 */
#define CONFIG_SYS_NS16550_PORT_MAPPED

#ifndef CONFIG_BOOTCOMMAND
#define CONFIG_BOOTCOMMAND	\
	"ext2load scsi 0:3 01000000 /boot/vmlinuz; zboot 01000000"
#endif

/*
 * Miscellaneous configurable options
 */
#define CONFIG_SYS_CBSIZE			512

<<<<<<< HEAD
#define CONFIG_SYS_LOAD_ADDR			0x02400000

=======
>>>>>>> d637294e
/*-----------------------------------------------------------------------
 * CPU Features
 */

#define CONFIG_SYS_STACK_SIZE			(32 * 1024)
#define CONFIG_SYS_MONITOR_BASE		CONFIG_SYS_TEXT_BASE
<<<<<<< HEAD
#define CONFIG_SYS_MALLOC_LEN			SZ_2M
=======
>>>>>>> d637294e

/*-----------------------------------------------------------------------
 * Environment configuration
 */

/*-----------------------------------------------------------------------
 * PCI configuration
 */
#define CONFIG_PCI_CONFIG_HOST_BRIDGE

/*-----------------------------------------------------------------------
 * USB configuration
 */

#define CONFIG_BOOTP_BOOTFILESIZE

/* Default environment */
#define CONFIG_ROOTPATH		"/opt/nfsroot"
#define CONFIG_HOSTNAME		"x86"
#define CONFIG_BOOTFILE		"bzImage"
<<<<<<< HEAD
#define CONFIG_LOADADDR		0x2400000
#define CONFIG_RAMDISK_ADDR	0x6400000
=======
#define CONFIG_RAMDISK_ADDR	0x4000000
>>>>>>> d637294e
#if defined(CONFIG_GENERATE_ACPI_TABLE) || defined(CONFIG_EFI_STUB)
#define CONFIG_OTHBOOTARGS	"othbootargs=\0"
#else
#define CONFIG_OTHBOOTARGS	"othbootargs=acpi=off\0"
#endif

#if defined(CONFIG_DISTRO_DEFAULTS)
#define DISTRO_BOOTENV		BOOTENV
#else
#define DISTRO_BOOTENV
#endif

#if defined(CONFIG_DEFAULT_FDT_FILE)
#define FDTFILE "fdtfile=" CONFIG_DEFAULT_FDT_FILE "\0"
#else
#define FDTFILE
#endif

#define CONFIG_EXTRA_ENV_SETTINGS			\
	DISTRO_BOOTENV					\
	CONFIG_STD_DEVICES_SETTINGS			\
	"pciconfighost=1\0"				\
	"netdev=eth0\0"					\
	"consoledev=ttyS0\0"				\
	CONFIG_OTHBOOTARGS				\
	FDTFILE						\
	"scriptaddr=0x2000000\0"			\
	"kernel_addr_r=0x2400000\0"			\
	"ramdisk_addr_r=0x6400000\0"			\
	"fdt_addr_r=0x4000000\0"			\
	"ramdiskfile=initramfs.gz\0"


#define RAMBOOTCOMMAND				\
	"setenv bootargs root=/dev/ram rw "		\
	"ip=$ipaddr:$serverip:$gatewayip:$netmask:$hostname:$netdev:off " \
	"console=$consoledev,$baudrate $othbootargs;"	\
	"tftpboot $kernel_addr_r $bootfile;"		\
	"tftpboot $ramdisk_addr_r $ramdiskfile;"	\
	"zboot $kernel_addr_r 0 $ramdisk_addr_r $filesize"

#define NFSBOOTCOMMAND				\
	"setenv bootargs root=/dev/nfs rw "		\
	"nfsroot=$serverip:$rootpath "			\
	"ip=$ipaddr:$serverip:$gatewayip:$netmask:$hostname:$netdev:off " \
	"console=$consoledev,$baudrate $othbootargs;"	\
	"tftpboot $kernel_addr_r $bootfile;"		\
	"zboot $kernel_addr_r"


#endif	/* __CONFIG_H */<|MERGE_RESOLUTION|>--- conflicted
+++ resolved
@@ -49,21 +49,12 @@
  */
 #define CONFIG_SYS_CBSIZE			512
 
-<<<<<<< HEAD
-#define CONFIG_SYS_LOAD_ADDR			0x02400000
-
-=======
->>>>>>> d637294e
 /*-----------------------------------------------------------------------
  * CPU Features
  */
 
 #define CONFIG_SYS_STACK_SIZE			(32 * 1024)
 #define CONFIG_SYS_MONITOR_BASE		CONFIG_SYS_TEXT_BASE
-<<<<<<< HEAD
-#define CONFIG_SYS_MALLOC_LEN			SZ_2M
-=======
->>>>>>> d637294e
 
 /*-----------------------------------------------------------------------
  * Environment configuration
@@ -84,12 +75,7 @@
 #define CONFIG_ROOTPATH		"/opt/nfsroot"
 #define CONFIG_HOSTNAME		"x86"
 #define CONFIG_BOOTFILE		"bzImage"
-<<<<<<< HEAD
-#define CONFIG_LOADADDR		0x2400000
 #define CONFIG_RAMDISK_ADDR	0x6400000
-=======
-#define CONFIG_RAMDISK_ADDR	0x4000000
->>>>>>> d637294e
 #if defined(CONFIG_GENERATE_ACPI_TABLE) || defined(CONFIG_EFI_STUB)
 #define CONFIG_OTHBOOTARGS	"othbootargs=\0"
 #else
