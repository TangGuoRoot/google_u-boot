/* SPDX-License-Identifier: GPL-2.0+ */
/*
 * (C) Copyright 2008 - 2009
 * Windriver, <www.windriver.com>
 * Tom Rix <Tom.Rix@windriver.com>
 *
 * Copyright 2011 Sebastian Andrzej Siewior <bigeasy@linutronix.de>
 *
 * Copyright 2014 Linaro, Ltd.
 * Rob Herring <robh@kernel.org>
 */
#ifndef _FASTBOOT_H_
#define _FASTBOOT_H_

#define FASTBOOT_VERSION	"0.4"

/* The 64 defined bytes plus \0 */
<<<<<<< HEAD
#define FASTBOOT_RESPONSE_LEN (64 + 1)

void fastboot_fail(const char *reason, char *response);
void fastboot_okay(const char *reason, char *response);

/**
 * Send an INFO packet during long commands based on timer. If
 * CONFIG_UDP_FUNCTION_FASTBOOT is defined, an INFO packet is sent
 * if the time is 30 seconds after start. Else, noop.
 *
 * TODO: Handle the situation where both UDP and USB fastboot are
 *       enabled.
 *
 * @param start:  Time since last INFO packet was sent.
 * @param msg:    String describing the reason for waiting
 */
void timed_send_info(ulong *start, const char *msg);
=======
#define FASTBOOT_COMMAND_LEN	(64 + 1)
#define FASTBOOT_RESPONSE_LEN	(64 + 1)

/**
 * All known commands to fastboot
 */
enum {
	FASTBOOT_COMMAND_GETVAR = 0,
	FASTBOOT_COMMAND_DOWNLOAD,
#if CONFIG_IS_ENABLED(FASTBOOT_FLASH)
	FASTBOOT_COMMAND_FLASH,
	FASTBOOT_COMMAND_ERASE,
#endif
	FASTBOOT_COMMAND_BOOT,
	FASTBOOT_COMMAND_CONTINUE,
	FASTBOOT_COMMAND_REBOOT,
	FASTBOOT_COMMAND_REBOOT_BOOTLOADER,
	FASTBOOT_COMMAND_SET_ACTIVE,
#if CONFIG_IS_ENABLED(FASTBOOT_CMD_OEM_FORMAT)
	FASTBOOT_COMMAND_OEM_FORMAT,
#endif

	FASTBOOT_COMMAND_COUNT
};

/**
 * fastboot_response() - Writes a response of the form "$tag$reason".
 *
 * @tag: The first part of the response
 * @response: Pointer to fastboot response buffer
 * @format: printf style format string
 */
void fastboot_response(const char *tag, char *response,
		       const char *format, ...)
	__attribute__ ((format (__printf__, 3, 4)));

/**
 * fastboot_fail() - Write a FAIL response of the form "FAIL$reason".
 *
 * @reason: Pointer to returned reason string
 * @response: Pointer to fastboot response buffer
 */
void fastboot_fail(const char *reason, char *response);

/**
 * fastboot_okay() - Write an OKAY response of the form "OKAY$reason".
 *
 * @reason: Pointer to returned reason string, or NULL to send a bare "OKAY"
 * @response: Pointer to fastboot response buffer
 */
void fastboot_okay(const char *reason, char *response);

/**
 * fastboot_set_reboot_flag() - Set flag to indicate reboot-bootloader
 *
 * Set flag which indicates that we should reboot into the bootloader
 * following the reboot that fastboot executes after this function.
 *
 * This function should be overridden in your board file with one
 * which sets whatever flag your board specific Android bootloader flow
 * requires in order to re-enter the bootloader.
 */
int fastboot_set_reboot_flag(void);

/**
 * fastboot_set_progress_callback() - set progress callback
 *
 * @progress: Pointer to progress callback
 *
 * Set a callback which is invoked periodically during long running operations
 * (flash and erase). This can be used (for example) by the UDP transport to
 * send INFO responses to keep the client alive whilst those commands are
 * executing.
 */
void fastboot_set_progress_callback(void (*progress)(const char *msg));

/*
 * fastboot_init() - initialise new fastboot protocol session
 *
 * @buf_addr: Pointer to download buffer, or NULL for default
 * @buf_size: Size of download buffer, or zero for default
 */
void fastboot_init(void *buf_addr, u32 buf_size);

/**
 * fastboot_boot() - Execute fastboot boot command
 *
 * If ${fastboot_bootcmd} is set, run that command to execute the boot
 * process, if that returns, then exit the fastboot server and return
 * control to the caller.
 *
 * Otherwise execute "bootm <fastboot_buf_addr>", if that fails, reset
 * the board.
 */
void fastboot_boot(void);

/**
 * fastboot_handle_command() - Handle fastboot command
 *
 * @cmd_string: Pointer to command string
 * @response: Pointer to fastboot response buffer
 *
 * Return: Executed command, or -1 if not recognized
 */
int fastboot_handle_command(char *cmd_string, char *response);

/**
 * fastboot_data_remaining() - return bytes remaining in current transfer
 *
 * Return: Number of bytes left in the current download
 */
u32 fastboot_data_remaining(void);

/**
 * fastboot_data_download() - Copy image data to fastboot_buf_addr.
 *
 * @fastboot_data: Pointer to received fastboot data
 * @fastboot_data_len: Length of received fastboot data
 * @response: Pointer to fastboot response buffer
 *
 * Copies image data from fastboot_data to fastboot_buf_addr. Writes to
 * response. fastboot_bytes_received is updated to indicate the number
 * of bytes that have been transferred.
 */
void fastboot_data_download(const void *fastboot_data,
			    unsigned int fastboot_data_len, char *response);

/**
 * fastboot_data_complete() - Mark current transfer complete
 *
 * @response: Pointer to fastboot response buffer
 *
 * Set image_size and ${filesize} to the total size of the downloaded image.
 */
void fastboot_data_complete(char *response);
>>>>>>> 8c5d4fd0

#endif /* _FASTBOOT_H_ */<|MERGE_RESOLUTION|>--- conflicted
+++ resolved
@@ -15,25 +15,6 @@
 #define FASTBOOT_VERSION	"0.4"
 
 /* The 64 defined bytes plus \0 */
-<<<<<<< HEAD
-#define FASTBOOT_RESPONSE_LEN (64 + 1)
-
-void fastboot_fail(const char *reason, char *response);
-void fastboot_okay(const char *reason, char *response);
-
-/**
- * Send an INFO packet during long commands based on timer. If
- * CONFIG_UDP_FUNCTION_FASTBOOT is defined, an INFO packet is sent
- * if the time is 30 seconds after start. Else, noop.
- *
- * TODO: Handle the situation where both UDP and USB fastboot are
- *       enabled.
- *
- * @param start:  Time since last INFO packet was sent.
- * @param msg:    String describing the reason for waiting
- */
-void timed_send_info(ulong *start, const char *msg);
-=======
 #define FASTBOOT_COMMAND_LEN	(64 + 1)
 #define FASTBOOT_RESPONSE_LEN	(64 + 1)
 
@@ -169,6 +150,5 @@
  * Set image_size and ${filesize} to the total size of the downloaded image.
  */
 void fastboot_data_complete(char *response);
->>>>>>> 8c5d4fd0
 
 #endif /* _FASTBOOT_H_ */