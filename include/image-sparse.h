/* SPDX-License-Identifier: GPL-2.0+ */
/*
 * Copyright 2014 Broadcom Corporation.
 */

#include <part.h>
#include <sparse_format.h>

#define ROUNDUP(x, y)	(((x) + ((y) - 1)) & ~((y) - 1))

struct sparse_storage {
	lbaint_t	blksz;
	lbaint_t	start;
	lbaint_t	size;
	void		*priv;

	lbaint_t	(*write)(struct sparse_storage *info,
				 lbaint_t blk,
				 lbaint_t blkcnt,
				 const void *buffer);

	lbaint_t	(*reserve)(struct sparse_storage *info,
				 lbaint_t blk,
				 lbaint_t blkcnt);

	void		(*mssg)(const char *str, char *response);
};

static inline int is_sparse_image(void *buf)
{
	sparse_header_t *s_header = (sparse_header_t *)buf;

	if ((le32_to_cpu(s_header->magic) == SPARSE_HEADER_MAGIC) &&
	    (le16_to_cpu(s_header->major_version) == 1))
		return 1;

	return 0;
}

<<<<<<< HEAD
void write_sparse_image(struct sparse_storage *info, const char *part_name,
			void *data, unsigned sz, char *response);
=======
int write_sparse_image(struct sparse_storage *info, const char *part_name,
		       void *data, char *response);
>>>>>>> 8c5d4fd0
<|MERGE_RESOLUTION|>--- conflicted
+++ resolved
@@ -37,10 +37,5 @@
 	return 0;
 }
 
-<<<<<<< HEAD
-void write_sparse_image(struct sparse_storage *info, const char *part_name,
-			void *data, unsigned sz, char *response);
-=======
 int write_sparse_image(struct sparse_storage *info, const char *part_name,
-		       void *data, char *response);
->>>>>>> 8c5d4fd0
+		       void *data, char *response);