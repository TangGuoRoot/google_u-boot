--- conflicted
+++ resolved
@@ -1414,35 +1414,14 @@
 
 struct cipher_algo *image_get_cipher_algo(const char *full_name);
 
-<<<<<<< HEAD
-#ifdef CONFIG_FIT_VERBOSE
-#define fit_unsupported(msg)	printf("! %s:%d " \
-				"FIT images not supported for '%s'\n", \
-				__FILE__, __LINE__, (msg))
-
-#define fit_unsupported_reset(msg)	printf("! %s:%d " \
-				"FIT images not supported for '%s' " \
-				"- must reset board to recover!\n", \
-				__FILE__, __LINE__, (msg))
-#else
-#define fit_unsupported(msg)
-#define fit_unsupported_reset(msg)
-#endif /* CONFIG_FIT_VERBOSE */
-#endif /* CONFIG_FIT */
-
 #if !defined(USE_HOSTCC)
 #if defined(CONFIG_ANDROID_BOOT_IMAGE)
 struct andr_boot_info;
 struct blk_desc;
 struct disk_partition;
 int android_image_check_header(const struct andr_boot_info *boot_info);
-int android_image_get_kernel(const struct andr_boot_info *boot_info, int verify,
-=======
-struct andr_img_hdr;
-int android_image_check_header(const struct andr_img_hdr *hdr);
-int android_image_get_kernel(const struct andr_img_hdr *hdr, int verify,
->>>>>>> d637294e
-			     ulong *os_data, ulong *os_len);
+int android_image_get_kernel(const struct andr_boot_info *boot_info,
+			     int verify, ulong *os_data, ulong *os_len);
 int android_image_get_ramdisk(const struct andr_boot_info *boot_info,
 			      ulong *rd_data, ulong *rd_len);
 int android_image_get_second(const struct andr_boot_info *boot_info,
@@ -1450,7 +1429,6 @@
 bool android_image_get_dtbo(ulong hdr_addr, ulong *addr, u32 *size);
 bool android_image_get_dtb_by_index(ulong hdr_addr, u32 index, ulong *addr,
 				    u32 *size);
-<<<<<<< HEAD
 ulong android_image_get_end(const struct andr_boot_info *boot_info);
 ulong android_image_get_kload(const struct andr_boot_info *boot_info);
 ulong android_image_get_kcomp(const struct andr_boot_info *boot_info);
@@ -1518,13 +1496,6 @@
 
 #endif /* CONFIG_ANDROID_BOOT_IMAGE */
 #endif /* !USE_HOSTCC */
-=======
-ulong android_image_get_end(const struct andr_img_hdr *hdr);
-ulong android_image_get_kload(const struct andr_img_hdr *hdr);
-ulong android_image_get_kcomp(const struct andr_img_hdr *hdr);
-void android_print_contents(const struct andr_img_hdr *hdr);
-bool android_image_print_dtb_contents(ulong hdr_addr);
->>>>>>> d637294e
 
 /**
  * board_fit_config_name_match() - Check for a matching board name
